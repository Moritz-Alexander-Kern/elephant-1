# -*- coding: utf-8 -*-
"""
Methods for performing phase analysis.

.. autosummary::
    :toctree: toctree/phase_analysis

    spike_triggered_phase
    pairwise_phase_consistency

:copyright: Copyright 2014-2018 by the Elephant team, see `doc/authors.rst`.
:license: Modified BSD, see LICENSE.txt for details.
"""

from __future__ import division, print_function, unicode_literals

import numpy as np
import quantities as pq
import neo

__all__ = [
    "spike_triggered_phase",
<<<<<<< HEAD
    "pairwise_phase_consistency"
=======
    "phase_locking_value",
    "mean_phase_vector",
    "phase_difference"
>>>>>>> 6193e665
]


def spike_triggered_phase(hilbert_transform, spiketrains, interpolate):
    """
    Calculate the set of spike-triggered phases of a `neo.AnalogSignal`.

    Parameters
    ----------
    hilbert_transform : neo.AnalogSignal or list of neo.AnalogSignal
        `neo.AnalogSignal` of the complex analytic signal (e.g., returned by
        the `elephant.signal_processing.hilbert` function).
        If `hilbert_transform` is only one signal, all spike trains are
        compared to this signal. Otherwise, length of `hilbert_transform` must
        match the length of `spiketrains`.
    spiketrains : neo.SpikeTrain or list of neo.SpikeTrain
        Spike trains on which to trigger `hilbert_transform` extraction.
    interpolate : bool
        If True, the phases and amplitudes of `hilbert_transform` for spikes
        falling between two samples of signal is interpolated.
        If False, the closest sample of `hilbert_transform` is used.

    Returns
    -------
    phases : list of np.ndarray
        Spike-triggered phases. Entries in the list correspond to the
        `neo.SpikeTrain`s in `spiketrains`. Each entry contains an array with
        the spike-triggered angles (in rad) of the signal.
    amp : list of pq.Quantity
        Corresponding spike-triggered amplitudes.
    times : list of pq.Quantity
        A list of times corresponding to the signal. They correspond to the
        times of the `neo.SpikeTrain` referred by the list item.

    Raises
    ------
    ValueError
        If the number of spike trains and number of phase signals don't match,
        and neither of the two are a single signal.

    Examples
    --------
    Create a 20 Hz oscillatory signal sampled at 1 kHz and a random Poisson
    spike train, then calculate spike-triggered phases and amplitudes of the
    oscillation:

    >>> import neo
    >>> import elephant
    >>> import quantities as pq
    >>> import numpy as np
    ...
    >>> f_osc = 20. * pq.Hz
    >>> f_sampling = 1 * pq.ms
    >>> tlen = 100 * pq.s
    ...
    >>> time_axis = np.arange(
    ...     0, tlen.magnitude,
    ...     f_sampling.rescale(pq.s).magnitude) * pq.s
    >>> analogsignal = neo.AnalogSignal(
    ...     np.sin(2 * np.pi * (f_osc * time_axis).simplified.magnitude),
    ...     units=pq.mV, t_start=0*pq.ms, sampling_period=f_sampling)
    >>> spiketrain = (elephant.spike_train_generation.
    ...     homogeneous_poisson_process(
    ...     50 * pq.Hz, t_start=0.0*pq.ms, t_stop=tlen.rescale(pq.ms)))
    ...
    >>> phases, amps, times = elephant.phase_analysis.spike_triggered_phase(
    ...     elephant.signal_processing.hilbert(analogsignal),
    ...     spiketrain,
    ...     interpolate=True)

    """

    # Convert inputs to lists
    if not isinstance(spiketrains, list):
        spiketrains = [spiketrains]

    if not isinstance(hilbert_transform, list):
        hilbert_transform = [hilbert_transform]

    # Number of signals
    num_spiketrains = len(spiketrains)
    num_phase = len(hilbert_transform)

    if num_spiketrains != 1 and num_phase != 1 and \
            num_spiketrains != num_phase:
        raise ValueError(
            "Number of spike trains and number of phase signals"
            "must match, or either of the two must be a single signal.")

    # For each trial, select the first input
    start = [elem.t_start for elem in hilbert_transform]
    stop = [elem.t_stop for elem in hilbert_transform]

    result_phases = []
    result_amps = []
    result_times = []

    # Step through each signal
    for spiketrain_i, spiketrain in enumerate(spiketrains):
        # Check which hilbert_transform AnalogSignal to look at - if there is
        # only one then all spike trains relate to this one, otherwise the two
        # lists of spike trains and phases are matched up
        if num_phase > 1:
            phase_i = spiketrain_i
        else:
            phase_i = 0

        # Take only spikes which lie directly within the signal segment -
        # ignore spikes sitting on the last sample
        sttimeind = np.where(np.logical_and(
            spiketrain >= start[phase_i], spiketrain < stop[phase_i]))[0]

        # Extract times for speed reasons
        times = hilbert_transform[phase_i].times

        # Find index into signal for each spike
        ind_at_spike = (
                (spiketrain[sttimeind] - hilbert_transform[phase_i].t_start) /
                hilbert_transform[phase_i].sampling_period). \
            simplified.magnitude.astype(int)

        # Append new list to the results for this spiketrain
        result_phases.append([])
        result_amps.append([])
        result_times.append([])

        # Step through all spikes
        for spike_i, ind_at_spike_j in enumerate(ind_at_spike):

            if interpolate and ind_at_spike_j + 1 < len(times):
                # Get relative spike occurrence between the two closest signal
                # sample points
                # if z->0 spike is more to the left sample
                # if z->1 more to the right sample
                z = (spiketrain[sttimeind[spike_i]] - times[ind_at_spike_j]) / \
                    hilbert_transform[phase_i].sampling_period

                # Save hilbert_transform (interpolate on circle)
                p1 = np.angle(hilbert_transform[phase_i][ind_at_spike_j])
                p2 = np.angle(hilbert_transform[phase_i][ind_at_spike_j + 1])
                interpolation = (1 - z) * np.exp(np.complex(0, p1)) \
                                + z * np.exp(np.complex(0, p2))
                p12 = np.angle([interpolation])
                result_phases[spiketrain_i].append(p12)

                # Save amplitude
                result_amps[spiketrain_i].append(
                    (1 - z) * np.abs(
                        hilbert_transform[phase_i][ind_at_spike_j]) +
                    z * np.abs(hilbert_transform[phase_i][ind_at_spike_j + 1]))
            else:
                p1 = np.angle(hilbert_transform[phase_i][ind_at_spike_j])
                result_phases[spiketrain_i].append(p1)

                # Save amplitude
                result_amps[spiketrain_i].append(
                    np.abs(hilbert_transform[phase_i][ind_at_spike_j]))

            # Save time
            result_times[spiketrain_i].append(spiketrain[sttimeind[spike_i]])

    # Convert outputs to arrays
    for i, entry in enumerate(result_phases):
        result_phases[i] = np.array(entry).flatten()
    for i, entry in enumerate(result_amps):
        result_amps[i] = pq.Quantity(entry, units=entry[0].units).flatten()
    for i, entry in enumerate(result_times):
        result_times[i] = pq.Quantity(entry, units=entry[0].units).flatten()
    return result_phases, result_amps, result_times


<<<<<<< HEAD
def pairwise_phase_consistency(phases, method='ppc0'):
    r"""
    The Pairwise Phase Consistency (PPC0) :cite:`phase-Vinck2010_51` is an
    improved measure of phase consistency/phase locking value, accounting for
    bias due to low trial counts.

    PPC0 is computed according to Eq. 14 and 15 of the cited paper.

    An improved version of the PPC (PPC1) :cite:`phase-Vinck2012_33` computes
    angular difference ony between pairs of spikes within trials.

    PPC1 is not implemented yet


    .. math::
        \text{PPC} = \frac{2}{N(N-1)} \sum_{j=1}^{N-1} \sum_{k=j+1}^N
        f(\theta_j, \theta_k)

    wherein the function :math:`f` computes the dot product between two unit
    vectors and is defined by

    .. math::
        f(\phi, \omega) = \cos(\phi) \cos(\omega) + \sin(\phi) \sin(\omega)

    Parameters
    ----------
    phases : np.ndarray or list of np.ndarray
        Spike-triggered phases (output from :func:`spike_triggered_phase`).
        If phases is a list of arrays, each array is considered a trial

    method : str
        'ppc0' - compute PPC between all pairs of spikes

    Returns
    -------
    result_ppc : list of float
        Pairwise Phase Consistency

    """
    if isinstance(phases, np.ndarray):
        phases = [phases]
    if not isinstance(phases, (list, tuple)):
        raise TypeError("Input must be a list of 1D numpy arrays with phases")

    for phase_array in phases:
        if not isinstance(phase_array, np.ndarray):
            raise TypeError("Each entry of the input list must be an 1D "
                            "numpy array with phases")
        if phase_array.ndim != 1:
            raise ValueError("Phase arrays must be 1D (use .flatten())")

    if method not in ['ppc0']:
        raise ValueError('For method choose out of: ["ppc0"]')

    phase_array = np.hstack(phases)
    n_trials = phase_array.shape[0]  # 'spikes' are 'trials' as in paper

    # Compute the distance between each pair of phases using dot product
    # Optimize computation time using array multiplications instead of for
    # loops
    p_cos_2d = np.broadcast_to(np.cos(phase_array), (n_trials, n_trials))
    p_sin_2d = np.broadcast_to(np.sin(phase_array), (n_trials, n_trials))

    # By doing the element-wise multiplication of this matrix with its
    # transpose, we get the distance between phases for all possible pairs
    # of elements in 'phase'
    dot_prod = np.multiply(p_cos_2d, p_cos_2d.T, dtype=np.float32) + \
        np.multiply(p_sin_2d, p_sin_2d.T, dtype=np.float32)

    # Now average over all elements in temp_results (the diagonal are 1
    # and should not be included)
    np.fill_diagonal(dot_prod, 0)

    if method == 'ppc0':
        # Note: each pair i,j is computed twice in dot_prod. do not
        # multiply by 2. n_trial * n_trials - n_trials = nr of filled elements
        # in dot_prod
        ppc = np.sum(dot_prod) / (n_trials * n_trials - n_trials)
        return ppc

    elif method == 'ppc1':
        # TODO: remove all indices from the same trial
        return
=======
def phase_locking_value(phases_i, phases_j):
    r"""
    Calculates the phase locking value (PLV).

    This function expects the phases of two signals (each containing multiple
    trials). For each trial pair, it calculates the phase difference at each
    time point. Then it calculates the mean vectors of those phase differences
    across all trials. The PLV at time `t` is the length of the corresponding
    mean vector.

    Parameters
    ----------
    phases_i, phases_j : (t, n) np.ndarray
        Time-series of the first and second signals, with `t` time points and
        `n` trials.

    Returns
    -------
    plv : (t,) np.ndarray
        Vector of floats with the phase-locking value at each time point.
        Range: :math:`[0, 1]`

    Raises
    ------
    ValueError
        If the shapes of `phases_i` and `phases_j` are different.

    Notes
    -----
    This implementation is based on the formula taken from [1] (pp. 195):

    .. math::
        PLV_t = \frac{1}{N} \left |
        \sum_{n=1}^N \exp(i \cdot \theta(t, n)) \right | \\

    where :math:`\theta(t, n) = \phi_x(t, n) - \phi_y(t, n)`
    is the phase difference at time `t` for trial `n`.

    References
    ----------
    [1] Jean-Philippe Lachaux, Eugenio Rodriguez, Jacques Martinerie,
    and Francisco J. Varela, "Measuring Phase Synchrony in Brain Signals"
    Human Brain Mapping, vol 8, pp. 194-208, 1999.
    """
    if np.shape(phases_i) != np.shape(phases_j):
        raise ValueError("trial number and trial length of signal x and y "
                         "must be equal")

    # trial by trial and time-resolved
    # version 0.2: signal x and y have multiple trials
    # with discrete values/phases

    phase_diff = phase_difference(phases_i, phases_j)
    theta, r = mean_phase_vector(phase_diff, axis=0)
    return r


def mean_phase_vector(phases, axis=0):
    r"""
    Calculates the mean vector of phases.

    This function expects phases (in radians) and uses their representation as
    complex numbers to calculate the direction :math:`\theta` and the length
    `r` of the mean vector.

    Parameters
    ----------
    phases : np.ndarray
        Phases in radians.
    axis : int, optional
        Axis along which the mean vector will be calculated.
        If None, it will be computed across the flattened array.
        Default: 0

    Returns
    -------
    z_mean_theta : np.ndarray
        Angle of the mean vector.
        Range: :math:`(-\pi, \pi]`
    z_mean_r : np.ndarray
        Length of the mean vector.
        Range: :math:`[0, 1]`
    """
    # use complex number representation
    # z_phases = np.cos(phases) + 1j * np.sin(phases)
    z_phases = np.exp(1j * np.asarray(phases))
    z_mean = np.mean(z_phases, axis=axis)
    z_mean_theta = np.angle(z_mean)
    z_mean_r = np.abs(z_mean)
    return z_mean_theta, z_mean_r


def phase_difference(alpha, beta):
    r"""
    Calculates the difference between a pair of phases.

    The output is in range from :math:`-\pi` to :math:`\pi`.

    Parameters
    ----------
    alpha : np.ndarray
        Phases in radians.
    beta : np.ndarray
        Phases in radians.

    Returns
    -------
    phase_diff : np.ndarray
        Difference between phases `alpha` and `beta`.
        Range: :math:`[-\pi, \pi]`

    Notes
    -----
    The usage of `np.arctan2` ensures that the range of the phase difference
    is :math:`[-\pi, \pi]` and is located in the correct quadrant.
    """
    delta = alpha - beta
    phase_diff = np.arctan2(np.sin(delta), np.cos(delta))
    return phase_diff
>>>>>>> 6193e665
<|MERGE_RESOLUTION|>--- conflicted
+++ resolved
@@ -20,13 +20,10 @@
 
 __all__ = [
     "spike_triggered_phase",
-<<<<<<< HEAD
-    "pairwise_phase_consistency"
-=======
+    "pairwise_phase_consistency",
     "phase_locking_value",
     "mean_phase_vector",
     "phase_difference"
->>>>>>> 6193e665
 ]
 
 
@@ -198,7 +195,6 @@
     return result_phases, result_amps, result_times
 
 
-<<<<<<< HEAD
 def pairwise_phase_consistency(phases, method='ppc0'):
     r"""
     The Pairwise Phase Consistency (PPC0) :cite:`phase-Vinck2010_51` is an
@@ -282,7 +278,8 @@
     elif method == 'ppc1':
         # TODO: remove all indices from the same trial
         return
-=======
+
+
 def phase_locking_value(phases_i, phases_j):
     r"""
     Calculates the phase locking value (PLV).
@@ -401,5 +398,4 @@
     """
     delta = alpha - beta
     phase_diff = np.arctan2(np.sin(delta), np.cos(delta))
-    return phase_diff
->>>>>>> 6193e665
+    return phase_diff