--- conflicted
+++ resolved
@@ -49,11 +49,8 @@
 # TODO speed up by parallelization
 # TODO put numba into elephant requirements
 # TODO take care of numba deprecation warning for untyped lists
-<<<<<<< HEAD
-=======
-
-
->>>>>>> 1f18f8d2
+
+
 @numba.jit(nopython=True)
 def warp_sequence_of_time_points(sequence_of_time_points,
                                  original_time_knots,
@@ -101,11 +98,6 @@
                       original_time_knots[knot_idx-1])
             y_diff = (warping_time_knots[knot_idx] -
                       warping_time_knots[knot_idx-1])
-<<<<<<< HEAD
-        
-=======
-
->>>>>>> 1f18f8d2
         # cover division by zero
         if x_diff == 0:
             # TODO dig into this!
@@ -289,20 +281,13 @@
         ).magnitude.item())
 
         warped_analogsignal = neo.IrregularlySampledSignal(
-<<<<<<< HEAD
-            name=f'Warped {analogsignal.name}',
-=======
->>>>>>> 1f18f8d2
             times=warped_times,
             signal=analogsignal,
             units=analogsignal.units,
             time_units=analogsignal.times.units).resample(
                 sample_count=sample_count)
 
-<<<<<<< HEAD
-=======
     warped_analogsignal.name = f'{analogsignal.name}'
->>>>>>> 1f18f8d2
     warped_analogsignal.annotate(**copy.deepcopy(analogsignal.annotations))
     warped_analogsignal.array_annotate(
         **copy.deepcopy(analogsignal.array_annotations))
@@ -327,8 +312,6 @@
         list_of_warped_analogsignals.append(warped_anasig)
     return list_of_warped_analogsignals
 
-<<<<<<< HEAD
-=======
 
 def get_warping_knots(segment,
                       event_name,
@@ -382,7 +365,6 @@
 
 # TODO write another function for just warping t_stop!
 
->>>>>>> 1f18f8d2
 
 def get_warping_knots(segment,
                       event_name,
@@ -434,18 +416,10 @@
     
 # TODO write another function for just warping t_stop!
 def warp_segment_by_events(
-<<<<<<< HEAD
-    segment,
-    event_name,
-    new_events_dictionary,
-    irregular_signal=False):
-    
-=======
         segment,
         event_name,
         new_events_dictionary,
         irregular_signal=False):
->>>>>>> 1f18f8d2
     """Warp a neo.Segment by specifying (warped) times of events.
 
     Parameters
@@ -484,8 +458,6 @@
                                            return_labels_of_warped_events=True)    
 
 
-<<<<<<< HEAD
-=======
     segment = cut_segment_to_warping_time_range(segment,
                                                 event_name,
                                                 new_events_dictionary)
@@ -496,16 +468,11 @@
                                            event_name,
                                            new_events_dictionary,
                                            return_labels_of_warped_events=True)
->>>>>>> 1f18f8d2
 
     assert(len(original_event_times) == len(new_event_times))
 
     # create a new neo.Segment
-<<<<<<< HEAD
-    # TODO proper naming only works for a list of segments if each 
-=======
     # TODO proper naming only works for a list of segments if each
->>>>>>> 1f18f8d2
     # segment has a unique name
     warped_segment = neo.Segment(
         name=f'{segment.name}'
