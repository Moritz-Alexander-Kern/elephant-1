--- conflicted
+++ resolved
@@ -361,18 +361,9 @@
         y_matrix_bool_b = [[1, 1, 1, 0, 1, 1, 0, 0, 1, 0]]
 
         # Asserts
-<<<<<<< HEAD
-        self.assertTrue(
-            np.array_equal(x_bool_a.to_bool_array(), y_matrix_bool_a))
-        self.assertTrue(np.array_equal(x_bool_b.to_bool_array(),
-                                       y_matrix_bool_b))
-        self.assertTrue(
-            np.array_equal(x_bool_a.to_array(), y_matrix_a))
-=======
         assert_array_equal(x_bool_a.to_bool_array(), y_matrix_bool_a)
         assert_array_equal(x_bool_b.to_bool_array(), y_matrix_bool_b)
         assert_array_equal(x_bool_a.to_array(), y_matrix_a)
->>>>>>> 3d092666
 
     # Test if t_start is calculated correctly
     def test_binned_spiketrain_parameter_calc_tstart(self):
@@ -412,14 +403,8 @@
     def test_different_input_types(self):
         a = self.spiketrain_a
         q = [1, 2, 3] * pq.s
-<<<<<<< HEAD
-        self.assertRaises(
-            ValueError, cv.BinnedSpikeTrain, [
-                a, q], bin_size=pq.s)
-=======
         self.assertRaises(ValueError, cv.BinnedSpikeTrain,
                           spiketrains=[a, q], bin_size=pq.s)
->>>>>>> 3d092666
 
     def test_get_start_stop(self):
         a = self.spiketrain_a
