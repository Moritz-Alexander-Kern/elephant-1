# -*- coding: utf-8 -*-
import unittest

import neo
import numpy as np
from numpy.testing.utils import assert_array_almost_equal, assert_allclose
import quantities as pq
import elephant.multiple_filter_test as mft

<<<<<<< HEAD
  

class Filter_TestCase(unittest.TestCase):
   def setUp(self):       
       self.test_array = [0.4, 0.5, 0.65, 0.7,    0.9, 1.15, 1.2, 1.9]
       '''
       spks_ri = [0.9, 1.15, 1.2]
       spk_le = [0.4, 0.5, 0.65, 0.7]
       '''
       mu_ri = (0.25 + 0.05)/2
       mu_le = (0.1 + 0.15 + 0.05)/3
       sigma_ri = ((0.25 - 0.15)**2 + (0.05 - 0.15)**2)/2
       sigma_le = ((0.1 - 0.1)**2 + (0.15 - 0.1)**2 + (0.05 - 0.1)**2)/3
       self.targ_t08_h025 = 0
       self.targ_t08_h05 = (3 - 4)/ np.sqrt((sigma_ri/mu_ri**(3))*0.5 + (sigma_le/mu_le**(3))*0.5)
       
    ### Window Large ####
   def test_filter_with_spiketrain_h05(self):
       st = neo.SpikeTrain(self.test_array, units='s', t_stop = 2.0)
       target = self.targ_t08_h05
       res = mft._filter(0.8 *pq.s, 0.5*pq.s, st)
       assert_array_almost_equal(res, target, decimal=9)
       
   def test_isi_with_quantities_h05(self):
       st = pq.Quantity(self.test_array, units='s')
       target = self.targ_t08_h05
       res = mft._filter(0.8 *pq.s, 0.5*pq.s, st)
       assert_array_almost_equal(res, target, decimal=9)
   
   def test_isi_with_plain_array_h05(self):
       st = self.test_array
       target = self.targ_t08_h05
       res = mft._filter(0.8 *pq.s, 0.5*pq.s, st*pq.s)
       assert not isinstance(res, pq.Quantity)
       assert_array_almost_equal(res, target, decimal=9)
   
   ### Window Small ####
   def test_Gth_with_spiketrain_h025(self):
       st = neo.SpikeTrain(self.test_array, units='s', t_stop = 2.0)
       target = self.targ_t08_h025
       res = mft._filter(0.8 *pq.s, 0.25*pq.s, st)
       assert_array_almost_equal(res, target, decimal=9)
       
   def test_Gth_with_quantities_h025(self):
       st = pq.Quantity(self.test_array, units='s')
       target = self.targ_t08_h025
       res = mft._filter(0.8 *pq.s, 0.25*pq.s, st)
       assert_array_almost_equal(res, target, decimal=9)
   
   def test_Gth_with_plain_array_h025(self):
       st = self.test_array
       target = self.targ_t08_h025
       res = mft._filter(0.8 *pq.s, 0.25*pq.s, st*pq.s)
       assert_array_almost_equal(res, target, decimal=9)
    
class FilterProcess_TestCase(unittest.TestCase):
   def setUp(self):       
       self.test_array = [1.1,1.2,1.4,  1.6,1.7,1.75,1.8,1.85,1.9,1.95]
       x = (7 - 3)/np.sqrt( (0.0025/0.15**3)*0.5+ (0.0003472/0.05833**3)*0.5 )
       self.targ_h05 = [[0.5, 1, 1.5], [(0-1.7)/np.sqrt(0.4),(0-1.7)/np.sqrt(0.4),(x-1.7)/np.sqrt(0.4)]]

   def test_filter_process_with_spiketrain_h05(self):
       st = neo.SpikeTrain(self.test_array, units='s', t_stop = 2.1)
       target = self.targ_h05
       res = mft._filter_process(0.5*pq.s, 0.5*pq.s, st, 2.01*pq.s,np.array([[0.5],[1.7],[0.4]]))
       assert_array_almost_equal(res[1], target[1], decimal=3)
           
   def test_filter_proces_with_quantities_h05(self):
       st = pq.Quantity(self.test_array, units='s')
       target = self.targ_h05
       res = mft._filter_process(0.5*pq.s, 0.5*pq.s, st, 2.01*pq.s,np.array([[0.5],[1.7],[0.4]]))
       assert_array_almost_equal(res[0], target[0], decimal=3)
           
   def test_filter_proces_with_plain_array_h05(self):
       st = self.test_array
       target = self.targ_h05
       res = mft._filter_process(0.5*pq.s, 0.5*pq.s, st*pq.s,2.01*pq.s,np.array([[0.5],[1.7],[0.4]]))
       assert not isinstance(res, pq.Quantity)
       assert_array_almost_equal(res, target, decimal=3) 
       
           
class MultipleFilterAlgorithm_TestCase(unittest.TestCase):
   def setUp(self):       
       self.test_array = [1.1,1.2,1.4,  1.6,1.7,1.75,1.8,1.85,1.9,1.95]
       self.targ_h05_dt05 = [1.5*pq.s]
       
   def test_MultipleFilterAlgorithm_with_spiketrain_h05(self):
       st = neo.SpikeTrain(self.test_array, units='s', t_stop = 2.1)
       target = [self.targ_h05_dt05]
       res = mft.multiple_filter_test([0.5]*pq.s, st, 2.1*pq.s, 5, 100, dt = 0.1*pq.s)
       assert_array_almost_equal(res, target, decimal=9)
           
   def test_MultipleFilterAlgorithm_with_quantities_h05(self):
       st = pq.Quantity(self.test_array, units='s')
       target = [self.targ_h05_dt05]
       res = mft.multiple_filter_test([0.5]*pq.s, st, 2.1*pq.s, 5, 100, dt = 0.5*pq.s)
       assert_array_almost_equal(res, target, decimal=9)
           
   def test_MultipleFilterAlgorithm_with_plain_array_h05(self):
       st = self.test_array
       target = [self.targ_h05_dt05]
       res = mft.multiple_filter_test([0.5]*pq.s, st*pq.s, 2.1*pq.s, 5, 100, dt = 0.5*pq.s)
       assert not isinstance(res, pq.Quantity)
       assert_array_almost_equal(res, target, decimal=9)

   def test_MultipleFilterAlgorithm_with_publicated_data(self):
      
       def gammatrain(k,teta,Tmax):
           x =[]
           
           for i in range(int(Tmax*(k*teta)**(-1)*3)):
               x.append(np.random.gamma(k,teta))
            
           s = np.cumsum(x)
           idx = np.where(s < Tmax)
           s = s[idx] # gamma process
           
           print 'rate:', 1. * len(s) / Tmax, '1/s'
           return s        
       
       def alternative_hypothesis(k1,teta1,c1,k2,teta2,c2,k3,teta3,c3,k4,teta4,T):
           s1 = gammatrain(k1,teta1,c1)
           s2 = gammatrain(k2,teta2,c2) + c1
           s3 = gammatrain(k3,teta3,c3) + c1 + c2
           s4 = gammatrain(k4,teta4,T) + c1 + c2 + c3
           return np.concatenate((s1,s2,s3,s4)), [s1[-1],s2[-1],s3[-1]]
           
       st = self.h1 = alternative_hypothesis(1,1/8.,150,2,1/26.,30,1,1/18.,320,2,1/33.,200)[0]
   
       window_size = [10, 25, 50, 75, 100, 125, 150]*pq.s
       self.target_points = [149, 182, 500]*pq.s
       target = self.target_points
       
       result = mft.multiple_filter_test(window_size, st*pq.s, 700*pq.s, 5, 1000, dt = 1*pq.s)
       print result
       assert not isinstance(result, pq.Quantity)
       #assert_array_almost_equal(res, target, decimal=0)
       result_concatenated = []
       for i in range(len(result)):
           for c in result[i]:
               result_concatenated = np.hstack([result_concatenated, c])
       result_concatenated = np.sort(result_concatenated) 
       assert_allclose(result_concatenated, target, rtol=0, atol=11)   
=======

class FilterTestCase(unittest.TestCase):
    def setUp(self):
        self.test_array = [0.4, 0.5, 0.65, 0.7, 0.9, 1.15, 1.2, 1.9]
        '''
        spks_ri = [0.9, 1.15, 1.2]
        spk_le = [0.4, 0.5, 0.65, 0.7]
        '''
        mu_ri = (0.25 + 0.05) / 2
        mu_le = (0.1 + 0.15 + 0.05) / 3
        sigma_ri = ((0.25 - 0.15) ** 2 + (0.05 - 0.15) ** 2) / 2
        sigma_le = ((0.1 - 0.1) ** 2 + (0.15 - 0.1) ** 2 + (
                0.05 - 0.1) ** 2) / 3
        self.targ_t08_h025 = 0
        self.targ_t08_h05 = (3 - 4) / np.sqrt(
            (sigma_ri / mu_ri ** (3)) * 0.5 + (sigma_le / mu_le ** (3)) * 0.5)

    # Window Large #
    def test_filter_with_spiketrain_h05(self):
        st = neo.SpikeTrain(self.test_array, units='s', t_stop=2.0)
        target = self.targ_t08_h05
        res = mft._filter(0.8 * pq.s, 0.5 * pq.s, st)
        assert_array_almost_equal(res, target, decimal=9)

    def test_isi_with_quantities_h05(self):
        st = pq.Quantity(self.test_array, units='s')
        target = self.targ_t08_h05
        res = mft._filter(0.8 * pq.s, 0.5 * pq.s, st)
        assert_array_almost_equal(res, target, decimal=9)

    def test_isi_with_plain_array_h05(self):
        st = self.test_array
        target = self.targ_t08_h05
        res = mft._filter(0.8 * pq.s, 0.5 * pq.s, st * pq.s)
        assert not isinstance(res, pq.Quantity)
        assert_array_almost_equal(res, target, decimal=9)

    # Window Small #
    def test_Gth_with_spiketrain_h025(self):
        st = neo.SpikeTrain(self.test_array, units='s', t_stop=2.0)
        target = self.targ_t08_h025
        res = mft._filter(0.8 * pq.s, 0.25 * pq.s, st)
        assert_array_almost_equal(res, target, decimal=9)

    def test_Gth_with_quantities_h025(self):
        st = pq.Quantity(self.test_array, units='s')
        target = self.targ_t08_h025
        res = mft._filter(0.8 * pq.s, 0.25 * pq.s, st)
        assert_array_almost_equal(res, target, decimal=9)

    def test_Gth_with_plain_array_h025(self):
        st = self.test_array
        target = self.targ_t08_h025
        res = mft._filter(0.8 * pq.s, 0.25 * pq.s, st * pq.s)
        assert_array_almost_equal(res, target, decimal=9)


class FilterProcessTestCase(unittest.TestCase):
    def setUp(self):
        self.test_array = [1.1, 1.2, 1.4, 1.6, 1.7, 1.75, 1.8, 1.85, 1.9, 1.95]
        x = (7 - 3) / np.sqrt(
            (0.0025 / 0.15 ** 3) * 0.5 + (0.0003472 / 0.05833 ** 3) * 0.5)
        self.targ_h05 = [[0.5, 1, 1.5],
                         [(0 - 1.7) / np.sqrt(0.4), (0 - 1.7) / np.sqrt(0.4),
                          (x - 1.7) / np.sqrt(0.4)]]

    def test_filter_process_with_spiketrain_h05(self):
        st = neo.SpikeTrain(self.test_array, units='s', t_stop=2.1)
        target = self.targ_h05
        res = mft._filter_process(0.5 * pq.s, 0.5 * pq.s, st, 2.01 * pq.s,
                                  np.array([[0.5], [1.7], [0.4]]))
        assert_array_almost_equal(res[1], target[1], decimal=3)

    def test_filter_proces_with_quantities_h05(self):
        st = pq.Quantity(self.test_array, units='s')
        target = self.targ_h05
        res = mft._filter_process(0.5 * pq.s, 0.5 * pq.s, st, 2.01 * pq.s,
                                  np.array([[0.5], [1.7], [0.4]]))
        assert_array_almost_equal(res[0], target[0], decimal=3)

    def test_filter_proces_with_plain_array_h05(self):
        st = self.test_array
        target = self.targ_h05
        res = mft._filter_process(0.5 * pq.s, 0.5 * pq.s, st * pq.s,
                                  2.01 * pq.s, np.array([[0.5], [1.7], [0.4]]))
        assert not isinstance(res, pq.Quantity)
        assert_array_almost_equal(res, target, decimal=3)


class MultipleFilterAlgorithmTestCase(unittest.TestCase):
    def setUp(self):
        self.test_array = [1.1, 1.2, 1.4, 1.6, 1.7, 1.75, 1.8, 1.85, 1.9, 1.95]
        self.targ_h05_dt05 = [1.5 * pq.s]

    def test_MultipleFilterAlgorithm_with_spiketrain_h05(self):
        st = neo.SpikeTrain(self.test_array, units='s', t_stop=2.1)
        target = [self.targ_h05_dt05]
        res = mft.multiple_filter_test([0.5] * pq.s, st, 2.1 * pq.s, 5, 100,
                                       dt=0.1 * pq.s)
        assert_array_almost_equal(res, target, decimal=9)

    def test_MultipleFilterAlgorithm_with_quantities_h05(self):
        st = pq.Quantity(self.test_array, units='s')
        target = [self.targ_h05_dt05]
        res = mft.multiple_filter_test([0.5] * pq.s, st, 2.1 * pq.s, 5, 100,
                                       dt=0.5 * pq.s)
        assert_array_almost_equal(res, target, decimal=9)

    def test_MultipleFilterAlgorithm_with_plain_array_h05(self):
        st = self.test_array
        target = [self.targ_h05_dt05]
        res = mft.multiple_filter_test([0.5] * pq.s, st * pq.s, 2.1 * pq.s, 5,
                                       100, dt=0.5 * pq.s)
        assert not isinstance(res, pq.Quantity)
        assert_array_almost_equal(res, target, decimal=9)

    def test_MultipleFilterAlgorithm_with_published_data(self):

        def gammatrain(k, teta, Tmax):
            x = []

            for i in range(int(Tmax * (k * teta) ** (-1) * 3)):
                x.append(np.random.gamma(k, teta))

            s = np.cumsum(x)
            idx = np.where(s < Tmax)
            s = s[idx]  # gamma process
            return s

        def alternative_hypothesis(k1, teta1, c1, k2, teta2, c2, k3, teta3, c3,
                                   k4, teta4, T):
            s1 = gammatrain(k1, teta1, c1)
            s2 = gammatrain(k2, teta2, c2) + c1
            s3 = gammatrain(k3, teta3, c3) + c1 + c2
            s4 = gammatrain(k4, teta4, T) + c1 + c2 + c3
            return np.concatenate((s1, s2, s3, s4)), [s1[-1], s2[-1], s3[-1]]

        st = self.h1 = alternative_hypothesis(1, 1 / 8., 150, 2, 1 / 26., 30,
                                              1, 1 / 18., 320,
                                              2, 1 / 33., 200)[0]

        window_size = [10, 25, 50, 75, 100, 125, 150] * pq.s
        self.target_points = [149, 182, 500] * pq.s
        target = self.target_points

        result = mft.multiple_filter_test(window_size, st * pq.s, 700 * pq.s,
                                          5, 1000, dt=1 * pq.s)
        assert not isinstance(result, pq.Quantity)
        # assert_array_almost_equal(res, target, decimal=0)
        result_concatenated = []
        for i in range(len(result)):
            for c in result[i]:
                result_concatenated = np.hstack([result_concatenated, c])
        result_concatenated = np.sort(result_concatenated)
        assert_allclose(result_concatenated, target, rtol=0, atol=11)

>>>>>>> 540def39

def suite():
    suite = unittest.makeSuite(FilterProcessTestCase, 'test')
    return suite


if __name__ == '__main__':
    unittest.main()<|MERGE_RESOLUTION|>--- conflicted
+++ resolved
@@ -7,151 +7,7 @@
 import quantities as pq
 import elephant.multiple_filter_test as mft
 
-<<<<<<< HEAD
-  
 
-class Filter_TestCase(unittest.TestCase):
-   def setUp(self):       
-       self.test_array = [0.4, 0.5, 0.65, 0.7,    0.9, 1.15, 1.2, 1.9]
-       '''
-       spks_ri = [0.9, 1.15, 1.2]
-       spk_le = [0.4, 0.5, 0.65, 0.7]
-       '''
-       mu_ri = (0.25 + 0.05)/2
-       mu_le = (0.1 + 0.15 + 0.05)/3
-       sigma_ri = ((0.25 - 0.15)**2 + (0.05 - 0.15)**2)/2
-       sigma_le = ((0.1 - 0.1)**2 + (0.15 - 0.1)**2 + (0.05 - 0.1)**2)/3
-       self.targ_t08_h025 = 0
-       self.targ_t08_h05 = (3 - 4)/ np.sqrt((sigma_ri/mu_ri**(3))*0.5 + (sigma_le/mu_le**(3))*0.5)
-       
-    ### Window Large ####
-   def test_filter_with_spiketrain_h05(self):
-       st = neo.SpikeTrain(self.test_array, units='s', t_stop = 2.0)
-       target = self.targ_t08_h05
-       res = mft._filter(0.8 *pq.s, 0.5*pq.s, st)
-       assert_array_almost_equal(res, target, decimal=9)
-       
-   def test_isi_with_quantities_h05(self):
-       st = pq.Quantity(self.test_array, units='s')
-       target = self.targ_t08_h05
-       res = mft._filter(0.8 *pq.s, 0.5*pq.s, st)
-       assert_array_almost_equal(res, target, decimal=9)
-   
-   def test_isi_with_plain_array_h05(self):
-       st = self.test_array
-       target = self.targ_t08_h05
-       res = mft._filter(0.8 *pq.s, 0.5*pq.s, st*pq.s)
-       assert not isinstance(res, pq.Quantity)
-       assert_array_almost_equal(res, target, decimal=9)
-   
-   ### Window Small ####
-   def test_Gth_with_spiketrain_h025(self):
-       st = neo.SpikeTrain(self.test_array, units='s', t_stop = 2.0)
-       target = self.targ_t08_h025
-       res = mft._filter(0.8 *pq.s, 0.25*pq.s, st)
-       assert_array_almost_equal(res, target, decimal=9)
-       
-   def test_Gth_with_quantities_h025(self):
-       st = pq.Quantity(self.test_array, units='s')
-       target = self.targ_t08_h025
-       res = mft._filter(0.8 *pq.s, 0.25*pq.s, st)
-       assert_array_almost_equal(res, target, decimal=9)
-   
-   def test_Gth_with_plain_array_h025(self):
-       st = self.test_array
-       target = self.targ_t08_h025
-       res = mft._filter(0.8 *pq.s, 0.25*pq.s, st*pq.s)
-       assert_array_almost_equal(res, target, decimal=9)
-    
-class FilterProcess_TestCase(unittest.TestCase):
-   def setUp(self):       
-       self.test_array = [1.1,1.2,1.4,  1.6,1.7,1.75,1.8,1.85,1.9,1.95]
-       x = (7 - 3)/np.sqrt( (0.0025/0.15**3)*0.5+ (0.0003472/0.05833**3)*0.5 )
-       self.targ_h05 = [[0.5, 1, 1.5], [(0-1.7)/np.sqrt(0.4),(0-1.7)/np.sqrt(0.4),(x-1.7)/np.sqrt(0.4)]]
-
-   def test_filter_process_with_spiketrain_h05(self):
-       st = neo.SpikeTrain(self.test_array, units='s', t_stop = 2.1)
-       target = self.targ_h05
-       res = mft._filter_process(0.5*pq.s, 0.5*pq.s, st, 2.01*pq.s,np.array([[0.5],[1.7],[0.4]]))
-       assert_array_almost_equal(res[1], target[1], decimal=3)
-           
-   def test_filter_proces_with_quantities_h05(self):
-       st = pq.Quantity(self.test_array, units='s')
-       target = self.targ_h05
-       res = mft._filter_process(0.5*pq.s, 0.5*pq.s, st, 2.01*pq.s,np.array([[0.5],[1.7],[0.4]]))
-       assert_array_almost_equal(res[0], target[0], decimal=3)
-           
-   def test_filter_proces_with_plain_array_h05(self):
-       st = self.test_array
-       target = self.targ_h05
-       res = mft._filter_process(0.5*pq.s, 0.5*pq.s, st*pq.s,2.01*pq.s,np.array([[0.5],[1.7],[0.4]]))
-       assert not isinstance(res, pq.Quantity)
-       assert_array_almost_equal(res, target, decimal=3) 
-       
-           
-class MultipleFilterAlgorithm_TestCase(unittest.TestCase):
-   def setUp(self):       
-       self.test_array = [1.1,1.2,1.4,  1.6,1.7,1.75,1.8,1.85,1.9,1.95]
-       self.targ_h05_dt05 = [1.5*pq.s]
-       
-   def test_MultipleFilterAlgorithm_with_spiketrain_h05(self):
-       st = neo.SpikeTrain(self.test_array, units='s', t_stop = 2.1)
-       target = [self.targ_h05_dt05]
-       res = mft.multiple_filter_test([0.5]*pq.s, st, 2.1*pq.s, 5, 100, dt = 0.1*pq.s)
-       assert_array_almost_equal(res, target, decimal=9)
-           
-   def test_MultipleFilterAlgorithm_with_quantities_h05(self):
-       st = pq.Quantity(self.test_array, units='s')
-       target = [self.targ_h05_dt05]
-       res = mft.multiple_filter_test([0.5]*pq.s, st, 2.1*pq.s, 5, 100, dt = 0.5*pq.s)
-       assert_array_almost_equal(res, target, decimal=9)
-           
-   def test_MultipleFilterAlgorithm_with_plain_array_h05(self):
-       st = self.test_array
-       target = [self.targ_h05_dt05]
-       res = mft.multiple_filter_test([0.5]*pq.s, st*pq.s, 2.1*pq.s, 5, 100, dt = 0.5*pq.s)
-       assert not isinstance(res, pq.Quantity)
-       assert_array_almost_equal(res, target, decimal=9)
-
-   def test_MultipleFilterAlgorithm_with_publicated_data(self):
-      
-       def gammatrain(k,teta,Tmax):
-           x =[]
-           
-           for i in range(int(Tmax*(k*teta)**(-1)*3)):
-               x.append(np.random.gamma(k,teta))
-            
-           s = np.cumsum(x)
-           idx = np.where(s < Tmax)
-           s = s[idx] # gamma process
-           
-           print 'rate:', 1. * len(s) / Tmax, '1/s'
-           return s        
-       
-       def alternative_hypothesis(k1,teta1,c1,k2,teta2,c2,k3,teta3,c3,k4,teta4,T):
-           s1 = gammatrain(k1,teta1,c1)
-           s2 = gammatrain(k2,teta2,c2) + c1
-           s3 = gammatrain(k3,teta3,c3) + c1 + c2
-           s4 = gammatrain(k4,teta4,T) + c1 + c2 + c3
-           return np.concatenate((s1,s2,s3,s4)), [s1[-1],s2[-1],s3[-1]]
-           
-       st = self.h1 = alternative_hypothesis(1,1/8.,150,2,1/26.,30,1,1/18.,320,2,1/33.,200)[0]
-   
-       window_size = [10, 25, 50, 75, 100, 125, 150]*pq.s
-       self.target_points = [149, 182, 500]*pq.s
-       target = self.target_points
-       
-       result = mft.multiple_filter_test(window_size, st*pq.s, 700*pq.s, 5, 1000, dt = 1*pq.s)
-       print result
-       assert not isinstance(result, pq.Quantity)
-       #assert_array_almost_equal(res, target, decimal=0)
-       result_concatenated = []
-       for i in range(len(result)):
-           for c in result[i]:
-               result_concatenated = np.hstack([result_concatenated, c])
-       result_concatenated = np.sort(result_concatenated) 
-       assert_allclose(result_concatenated, target, rtol=0, atol=11)   
-=======
 
 class FilterTestCase(unittest.TestCase):
     def setUp(self):
@@ -308,7 +164,7 @@
         result_concatenated = np.sort(result_concatenated)
         assert_allclose(result_concatenated, target, rtol=0, atol=11)
 
->>>>>>> 540def39
+
 
 def suite():
     suite = unittest.makeSuite(FilterProcessTestCase, 'test')
