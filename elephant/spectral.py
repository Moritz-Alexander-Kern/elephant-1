--- conflicted
+++ resolved
@@ -492,15 +492,9 @@
     return freqs, psd
 
 
-<<<<<<< HEAD
-def multitaper_cross_spectrum(signals, fs=1, nw=4,
-                              num_tapers=None, peak_resolution=None,
-                              return_onesided=True):
-=======
 def multitaper_cross_spectrum(signals, n_segments=8, len_segment=None,
                               overlap=0.5, fs=1, nw=4, num_tapers=None,
                               peak_resolution=None, return_onesided=True):
->>>>>>> 23fb5ee4
     """
     Estimates the cross spectrum of a given 'neo.AnalogSignal' using the
     Multitaper method.
@@ -513,8 +507,6 @@
     fs : float, optional
         Specifies the sampling frequency of the input time series
         Default: 1.0
-<<<<<<< HEAD
-=======
     n_segments : int, optional
         Number of segments. The length of segments is adjusted so that
         overlapping segments cover the entire stretch of the given data. This
@@ -535,7 +527,6 @@
         Overlap between segments represented as a float number between 0 (no
         overlap) and 1 (complete overlap).
         Default: 0.5 (half-overlapped).
->>>>>>> 23fb5ee4
     nw : float, optional
         Time bandwidth product
         Default: 4.0
@@ -559,8 +550,6 @@
         Frequencies associated with power estimate in `psd`
     psd : np.ndarray
         PSD estimate of the time series in `signal`
-<<<<<<< HEAD
-=======
 
     Raises
     ------
@@ -582,7 +571,6 @@
 
     TypeError
         If `peak_resolution` is None and `num_tapers` not an int.
->>>>>>> 23fb5ee4
     """
 
     # When the input is AnalogSignal, the data is added after rolling the axis
@@ -591,8 +579,6 @@
     if isinstance(signals, neo.AnalogSignal):
         data = np.rollaxis(data, 0, len(data.shape))
 
-<<<<<<< HEAD
-=======
     # Determine lenght per segment - n_per_seg
     if len_segment is not None:
         if len_segment <= 0:
@@ -617,7 +603,6 @@
 
     n_overlap = int(n_per_seg * overlap)
 
->>>>>>> 23fb5ee4
     # If the data is given as AnalogSignal, use its attribute to specify the
     # sampling frequency
     if hasattr(signals, 'sampling_rate'):
@@ -647,39 +632,6 @@
         elif num_tapers <= 0:
             raise ValueError("num_tapers must be positive")
 
-<<<<<<< HEAD
-    print(f'Number of tapers: {num_tapers}')
-
-    # Get slepian functions
-    slepian_fcts = scipy.signal.windows.dpss(M=length_signal,
-                                             NW=nw,
-                                             Kmax=num_tapers,
-                                             sym='False')
-
-    # Calculate approximately independent spectrum estimates
-    tapered_signal = signals.T * slepian_fcts[:, np.newaxis]
-    tapered_signal = tapered_signal.T  # Time, dimension, taper
-
-    if return_onesided:
-        # Generate frequencies
-        freqs = np.fft.rfftfreq(length_signal, d=1/fs)
-        # Determine Fourier transform of tapered signal
-        spectrum_estimates = np.fft.rfft(tapered_signal, axis=0)
-
-    else:
-        # Generate frequencies
-        freqs = np.fft.fftfreq(length_signal, d=1/fs)
-        # Determine Fourier transform of tapered signal
-        spectrum_estimates = np.fft.fft(tapered_signal, axis=0)
-
-    temp = (spectrum_estimates[:, np.newaxis, :, :]
-            * np.conjugate(spectrum_estimates[:, :, np.newaxis, :]))
-
-    # Average Fourier transform windowed signal
-    amp_cross_spec = np.mean(temp, axis=-1) / fs
-
-    phase_cross_spec = np.angle(np.mean(temp, axis=-1))
-=======
     # Generate frequencies
     amp_cross_spec_estimates = []
     phase_cross_spec_estimates = []
@@ -726,7 +678,6 @@
 
     amp_cross_spec = np.mean(np.asarray(amp_cross_spec_estimates), axis=0)
     phase_cross_spec = np.mean(np.asarray(phase_cross_spec_estimates), axis=0)
->>>>>>> 23fb5ee4
 
     # Attach proper units to return values
     if isinstance(signals, pq.quantity.Quantity):
@@ -736,12 +687,8 @@
     return freqs, phase_cross_spec, amp_cross_spec
 
 
-<<<<<<< HEAD
-def multitaper_coherence(signals, fs=1, nw=4, num_tapers=None,
-=======
 def multitaper_coherence(signal_i, signal_j, n_segments=8, len_segment=None,
                          overlap=0.5, fs=1, nw=4, num_tapers=None,
->>>>>>> 23fb5ee4
                          peak_resolution=None):
     """
     Estimates the magnitude-squared coherence of a given 'neo.AnalogSignal'
@@ -752,15 +699,6 @@
 
     Parameters
     ----------
-<<<<<<< HEAD
-    signals : neo.AnalogSignal
-    fs : float, optional
-        Sampling rate of signals.
-    nw : float, optional
-        Time half-bandwidth product.
-    num_tapers : int, optional
-    peak_resolution : float, optional
-=======
     signal_i : neo.AnalogSignal or pq.Quantity or np.ndarray
         First time series data of the pair between which coherence is
         computed.
@@ -811,7 +749,6 @@
         If True, return a one-sided spectrum for real data.
         If False return a two-sided spectrum.
         Default: True.
->>>>>>> 23fb5ee4
 
     Returns
     -------
@@ -823,15 +760,10 @@
         Phase lags associated with the magnitude-square coherence estimate
 
     """
-<<<<<<< HEAD
-
-    freqs, _, Pxy = multitaper_cross_spectrum(signals, fs, nw, num_tapers,
-=======
     signals = np.vstack([signal_i, signal_j]).T
 
     freqs, _, Pxy = multitaper_cross_spectrum(signals, n_segments, len_segment,
                                               overlap, fs, nw, num_tapers,
->>>>>>> 23fb5ee4
                                               peak_resolution)
 
     coherence = np.abs(Pxy[:, 0, 1]) ** 2 / (Pxy[:, 0, 0].real
@@ -1060,78 +992,6 @@
                   DeprecationWarning)
 
 
-<<<<<<< HEAD
-# if __name__ == "__main__":
-signals = np.random.normal(0, 1, size=(1000, 2))
-freq_m, psd_1 = multitaper_psd(signals[:, 0], fs=1000, nw=4)
-freq_m, psd_2 = multitaper_psd(signals[:, 1], fs=1000, nw=4)
-freq, phase, amp = multitaper_cross_spectrum(signals, fs=1000, nw=4)
-
-def _generate_ground_truth(length_2d=30000):
-    order = 2
-    signal = np.zeros((2, length_2d + order))
-
-    weights_1 = np.array([[0.9, 0], [0.9, -0.8]])
-    weights_2 = np.array([[-0.5, 0], [-0.2, -0.5]])
-
-    weights = np.stack((weights_1, weights_2))
-
-    noise_covariance = np.array([[1., 0.0], [0.0, 1.]])
-
-    for i in range(length_2d):
-        for lag in range(order):
-            signal[:, i + order] += np.dot(weights[lag],
-                                           signal[:, i + 1 - lag])
-        rnd_var = np.random.multivariate_normal([0, 0],
-                                                noise_covariance)
-        signal[:, i + order] += rnd_var
-
-    signal = signal[:, 2:]
-
-    # Return signals as Nx2
-    return signal.T
-
-
-test_data = _generate_ground_truth(length_2d=2**10)
-
-fx, Pxx = welch_psd(test_data[:, 0])
-fy, Pyy = welch_psd(test_data[:, 1])
-
-fc, Coh, _ = welch_coherence(test_data[:, 0], test_data[:, 1], frequency_resolution=0.005)
-
-fm, Pxxm = multitaper_psd(test_data.T, num_tapers=20)
-
-import matplotlib.pyplot as plt
-
-plt.figure()
-plt.semilogy(fx, Pxx, label="Pxx")
-plt.semilogy(fy, Pyy, label="Pyy")
-plt.semilogy(fm, Pxxm[0], label="Pxx Multitaper")
-plt.semilogy(fm, Pxxm[1], label="Pyy Multitaper")
-plt.legend()
-plt.show()
-
-
-
-
-fcs, _, Pcs = multitaper_cross_spectrum(test_data, num_tapers=20)
-
-plt.figure()
-plt.semilogy(fm, Pxxm[0], 'k', label="Pxx Multitaper")
-plt.semilogy(fm, Pxxm[1], 'g', label="Pyy Multitaper")
-plt.semilogy(fcs[:512], 2*Pcs[:512, 0, 0].real,'r:', label="Pxx Multitaper")
-plt.semilogy(fcs[:512], 2*Pcs[:512, 1, 1].real, 'b:', label="Pyy Multitaper")
-plt.legend()
-plt.show()
-
-
-fcs, multitaper_coh, _ =  multitaper_coherence(test_data, num_tapers=10)
-plt.figure()
-plt.plot(fc, Coh, label="Welch Coh")
-plt.plot(fcs, multitaper_coh, 'b:', label="Multitaper Coh")
-plt.legend()
-plt.show()
-=======
 if __name__ == "__main__":
 
     def _generate_ground_truth(length_2d=30000):
@@ -1197,5 +1057,4 @@
     plt.plot(fc, Coh, label="Welch Coh")
     plt.plot(fcs, multitaper_coh, 'b:', label="Multitaper Coh")
     plt.legend()
-    plt.show()
->>>>>>> 23fb5ee4
+    plt.show()