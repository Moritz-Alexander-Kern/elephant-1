import networkx as nx
from pyvis.network import Network
import uuid


class BuffaloProvenanceGraph(nx.DiGraph):

    def _add_input_to_output(self, analysis_step, input_obj, edge_label,
                             edge_title, multi_output, function_edge, **attrs):

        def _connect_edge(input_obj, output_obj, function_edge):
            if function_edge:
                self.add_node(function_edge, label=edge_label,
                              title=edge_title, type='function',
                              params=analysis_step.params)
                if input_obj is not None:
                    self.add_edge(input_obj, function_edge, type='input',
                                  **attrs)
                self.add_edge(function_edge, output_obj, type='output',
                              **attrs)
            else:
                self.add_edge(input_obj, output_obj, label=edge_label,
                              title=edge_title, params=analysis_step.params,
                              type='static', **attrs)

        if input_obj is not None:
            obj_type = input_obj.type
            obj_label = obj_type.split(".")[-1]
            self.add_node(input_obj, label=obj_label, title=obj_type,
                          type='data')

        if multi_output:
            for output_key, output_obj in analysis_step.output.items():
                _connect_edge(input_obj, output_obj, function_edge)
        else:
            _connect_edge(input_obj, analysis_step.output[0], function_edge)

    @staticmethod
    def _get_edge_attrs_and_labels(analysis_step):
        edge_attr = analysis_step.params
        edge_label = analysis_step.function.name
        edge_title = edge_label

        function_edge = None
        if edge_label in ['attribute', 'subscript']:
            if edge_label == 'attribute':
                edge_label = ".{}".format(edge_attr['name'])
            elif edge_label == 'subscript':
                if 'slice' in edge_attr:
                    edge_label = str(edge_attr['slice'])
                else:
                    edge_label = "[{}]".format(edge_attr['index'])
        else:
            if analysis_step.function.module:
                edge_title = analysis_step.function.module + "." + edge_title
            edge_label = edge_title.split(".")[-1]
            function_edge = uuid.uuid4()

        return edge_label, edge_title, function_edge

    def add_step(self, analysis_step, **attr):
        from elephant.buffalo.provenance import VarArgs

        for key, obj in analysis_step.output.items():
            obj_type = obj.type
            obj_label = obj_type.split(".")[-1]
            self.add_node(obj, label=obj_label, title=obj_type, type='data')
        multi_output = len(list(analysis_step.output.keys())) > 1

        edge_label, edge_title, function_edge = \
            self._get_edge_attrs_and_labels(analysis_step)

<<<<<<< HEAD
        if len(analysis_step.input.keys()):
            for key, obj in analysis_step.input.items():
                if isinstance(obj, VarArgs):
                    for var_arg in obj.value:
                        self._add_input_to_output(analysis_step, var_arg,
                                                  edge_label, edge_title,
                                                  multi_output, function_edge,
                                                  **attr)
                else:
                    self._add_input_to_output(analysis_step, obj, edge_label,
                                              edge_title, multi_output,
                                              function_edge, **attr)
        else:
            # Function without input
            self._add_input_to_output(analysis_step, None, edge_label,
                                      edge_title, multi_output,
                                      function_edge, **attr)
=======
        for key, obj in analysis_step.input.items():
            if isinstance(obj, VarArgs):
                for var_arg in obj.args:
                    self._add_input_to_output(analysis_step, var_arg,
                                              edge_label, edge_title,
                                              multi_output, **edge_attr,
                                              **attr)
            else:
                self._add_input_to_output(analysis_step, obj, edge_label,
                                          edge_title, multi_output,
                                          **edge_attr, **attr)
>>>>>>> 4227f583

    def to_pyvis(self, filename, show=False, layout=True):
        """
        This method takes an exisitng Networkx graph and translates
        it to a PyVis graph format that can be accepted by the VisJs
        API in the Jinja2 template.

        Parameters
        ----------
        filename : str
            Destination where to save the file.
        show : bool, optional
            If True, display the graph in the browser after saving.
            Default: False.
        layout : bool, optional
            If True, use hierarchical layout if this is set.
            Default: True.

        """

        def add_node(node_id):
            attr = nodes[node_id]
            level = attr.get('level', None)
            node_type = attr.get('type', 'unknown')
            shape = shape_types[node_type]
            color = color_types[node_type]
            net.add_node(hash(node_id), level=level, shape=shape,
                         color=color, label=attr['label'], title=attr['title'])

        shape_types = {'data': 'dot', 'function': 'square',
                       'unknown': 'triangle'}
        color_types = {'data': 'blue', 'function': 'red', 'unknown': 'green'}

        edges = self.edges.data()
        nodes = self.nodes

        # Go through the graph from the root(s), to set the levels
        roots = [node for node, degree in self.in_degree() if degree == 0]
        for root in roots:
            nodes[root]['level'] = 0
            level = 1
            children = list(self.succ[root])
            while len(children) > 0:
                next_children = list()
                for node in children:
                    if nodes[node].get('level', 0) < level:
                        nodes[node]['level'] = level
                    next_children += list(self.succ[node])
                level += 1
                children = next_children

        net = Network(height="960px", width="1280px", directed=True,
                      layout=layout)

        for v, u, edge_attr in edges:
            add_node(v)
            add_node(u)
            labels = {key: edge_attr[key] for key in ('label', 'title')
                      if key in edge_attr}
            net.add_edge(hash(v), hash(u), **labels)

        net.save_graph(filename)
        if show:
            net.show(name=filename)<|MERGE_RESOLUTION|>--- conflicted
+++ resolved
@@ -70,7 +70,6 @@
         edge_label, edge_title, function_edge = \
             self._get_edge_attrs_and_labels(analysis_step)
 
-<<<<<<< HEAD
         if len(analysis_step.input.keys()):
             for key, obj in analysis_step.input.items():
                 if isinstance(obj, VarArgs):
@@ -88,19 +87,6 @@
             self._add_input_to_output(analysis_step, None, edge_label,
                                       edge_title, multi_output,
                                       function_edge, **attr)
-=======
-        for key, obj in analysis_step.input.items():
-            if isinstance(obj, VarArgs):
-                for var_arg in obj.args:
-                    self._add_input_to_output(analysis_step, var_arg,
-                                              edge_label, edge_title,
-                                              multi_output, **edge_attr,
-                                              **attr)
-            else:
-                self._add_input_to_output(analysis_step, obj, edge_label,
-                                          edge_title, multi_output,
-                                          **edge_attr, **attr)
->>>>>>> 4227f583
 
     def to_pyvis(self, filename, show=False, layout=True):
         """
