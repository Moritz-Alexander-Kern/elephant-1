--- conflicted
+++ resolved
@@ -74,13 +74,8 @@
 import numpy as np
 import quantities as pq
 import scipy.stats
-<<<<<<< HEAD
-from scipy.special import erf
-import scipy.signal
-=======
 import scipy.signal
 from scipy.special import erf
->>>>>>> 88862155
 
 import elephant.conversion as conv
 import elephant.kernels as kernels
@@ -609,11 +604,7 @@
 def instantaneous_rate(spiketrains, sampling_period, kernel='auto',
                        cutoff=5.0, t_start=None, t_stop=None, trim=False,
                        center_kernel=True, border_correction=False):
-<<<<<<< HEAD
-    """
-=======
     r"""
->>>>>>> 88862155
     Estimates instantaneous firing rate by kernel convolution.
 
     Visualization of this function is covered in Viziphant:
@@ -639,10 +630,7 @@
         Gaussian kernel is constructed with this width. Automatized calculation
         of the kernel width is not available for other than Gaussian kernel
         shapes.
-<<<<<<< HEAD
-=======
-
->>>>>>> 88862155
+
         Note: The kernel width is not adaptive, i.e., it is calculated as
         global optimum across the data.
 
@@ -753,35 +741,6 @@
        the last interval ``[4, 4.5]`` is excluded from all calculations.
 
 
-<<<<<<< HEAD
-    Notes
-    -----
-    *  The resulting instantaneous firing rate values smaller than ``0``, which
-       may happen due to machine precision errors, are clipped to zero.
-
-    *  The instantaneous firing rate estimate is calculated based on half-open
-       intervals ``[)``, except the last one e.g. if ``t_start = 0s``,
-       ``t_stop = 4s`` and ``sampling_period = 1s``, the intervals are:
-
-       ``[0, 1)`` ``[1, 2)`` ``[2, 3)`` ``[3, 4]``.
-
-       This induces a sampling bias, which can lead to a time shift of the
-       estimated rate, if the `sampling_period` is chosen large relative to the
-       duration ``(t_stop - t_start)``. One possibility to counteract this is
-       to choose a smaller `sampling_period`.
-
-    *  The last interval of the given duration ``(t_stop - t_start)`` is
-       dropped if it is shorter than `sampling_period`,
-       e.g. if ``t_start = 0s``, ``t_stop = 4.5s`` and
-       ``sampling_period = 1s``, the intervals considered are:
-
-       ``[0, 1)`` ``[1, 2)`` ``[2, 3)`` ``[3, 4]``,
-
-       the last interval ``[4, 4.5]`` is excluded from all calculations.
-
-
-=======
->>>>>>> 88862155
 
     Examples
     --------
@@ -906,14 +865,6 @@
     hist_range_end = t_start + n_bins * \
         sampling_period.rescale(spiketrains[0].units)
 
-<<<<<<< HEAD
-    if hist_range_end != t_stop:
-        warnings.warn(f"The last interval from {hist_range_end} to {t_stop} "
-                      f"was dropped. Length of interval: "
-                      f"{t_stop-hist_range_end}")
-
-=======
->>>>>>> 88862155
     hist_range = (t_start.item(), hist_range_end.item())
 
     # Preallocation
