# -*- coding: utf-8 -*-
"""
Statistical measures of spike trains (e.g., Fano factor) and functions to
estimate firing rates.

Tutorial
--------

:doc:`View tutorial <../tutorials/statistics>`

Run tutorial interactively:

.. image:: https://mybinder.org/badge.svg
   :target: https://mybinder.org/v2/gh/NeuralEnsemble/elephant/master
            ?filepath=doc/tutorials/statistics.ipynb


.. current_module elephant.statistics

Functions overview
------------------

Rate estimation
~~~~~~~~~~~~~~~

.. autosummary::
    :toctree: toctree/statistics/

    mean_firing_rate
    instantaneous_rate
    time_histogram
    sskernel


Spike interval statistics
~~~~~~~~~~~~~~~~~~~~~~~~~

.. autosummary::
    :toctree: toctree/statistics/

    isi
    cv
    lv
    cv2


Statistics across spike trains
~~~~~~~~~~~~~~~~~~~~~~~~~~~~~~

.. autosummary::
    :toctree: toctree/statistics/

    fanofactor
    complexity_pdf

:copyright: Copyright 2014-2020 by the Elephant team, see `doc/authors.rst`.
:license: Modified BSD, see LICENSE.txt for details.
"""

from __future__ import division, print_function
# do not import unicode_literals
# (quantities rescale does not work with unicodes)

import numpy as np
import quantities as pq
import scipy.stats
import scipy.signal
import neo
from neo.core import SpikeTrain
import elephant.conversion as conv
import elephant.kernels as kernels
import warnings
from .utils import _check_consistency_of_spiketrainlist

cv = scipy.stats.variation


def isi(spiketrain, axis=-1):
    """
    Return an array containing the inter-spike intervals of the spike train.

    Accepts a `neo.SpikeTrain`, a `pq.Quantity` array, or a plain
    `np.ndarray`. If either a `neo.SpikeTrain` or `pq.Quantity` is provided,
    the return value will be `pq.Quantity`, otherwise `np.ndarray`. The units
    of `pq.Quantity` will be the same as `spiketrain`.

    Parameters
    ----------
    spiketrain : neo.SpikeTrain or pq.Quantity or np.ndarray
        The spike times.
    axis : int, optional
        The axis along which the difference is taken.
        Default: the last axis.

    Returns
    -------
    intervals : np.ndarray or pq.Quantity
        The inter-spike intervals of the `spiketrain`.

    """
    if axis is None:
        axis = -1
    if isinstance(spiketrain, neo.SpikeTrain):
        intervals = np.diff(
            np.sort(spiketrain.times.view(pq.Quantity)), axis=axis)
    else:
        intervals = np.diff(np.sort(spiketrain), axis=axis)
    return intervals


def mean_firing_rate(spiketrain, t_start=None, t_stop=None, axis=None):
    """
    Return the firing rate of the spike train.

    Accepts a `neo.SpikeTrain`, a `pq.Quantity` array, or a plain
    `np.ndarray`. If either a `neo.SpikeTrain` or `pq.Quantity` array is
    provided, the return value will be a `pq.Quantity` array, otherwise a
    plain `np.ndarray`. The units of the `pq.Quantity` array will be the
    inverse of the `spiketrain`.

    The interval over which the firing rate is calculated can be optionally
    controlled with `t_start` and `t_stop`.

    Parameters
    ----------
    spiketrain : neo.SpikeTrain or pq.Quantity or np.ndarray
        The spike times.
    t_start : float or pq.Quantity, optional
        The start time to use for the interval.
        If None, retrieved from the `t_start` attribute of `spiketrain`. If
        that is not present, default to 0. Any value from `spiketrain` below
        this value is ignored.
        Default: None.
    t_stop : float or pq.Quantity, optional
        The stop time to use for the time points.
        If not specified, retrieved from the `t_stop` attribute of
        `spiketrain`. If that is not present, default to the maximum value of
        `spiketrain`. Any value from `spiketrain` above this value is ignored.
        Default: None.
    axis : int, optional
        The axis over which to do the calculation.
        If None, do the calculation over the flattened array.
        Default: None.

    Returns
    -------
    float or pq.Quantity or np.ndarray
        The firing rate of the `spiketrain`

    Raises
    ------
    TypeError
        If `spiketrain` is a `np.ndarray` and `t_start` or `t_stop` is
        `pq.Quantity`.

    Notes
    -----
    If `spiketrain` is a `pq.Quantity` or `neo.SpikeTrain`, and `t_start` or
    `t_stop` are not `pq.Quantity`, `t_start` and `t_stop` are assumed to have
    the same units as `spiketrain`.

    """
    if t_start is None:
        t_start = getattr(spiketrain, 't_start', 0)

    found_t_start = False
    if t_stop is None:
        if hasattr(spiketrain, 't_stop'):
            t_stop = spiketrain.t_stop
        else:
            t_stop = np.max(spiketrain, axis=axis)
            found_t_start = True

    # figure out what units, if any, we are dealing with
    if hasattr(spiketrain, 'units'):
        units = spiketrain.units
    else:
        units = None

    # convert everything to the same units
    if hasattr(t_start, 'units'):
        if units is None:
            raise TypeError('t_start cannot be a Quantity if '
                            'spiketrain is not a quantity')
        t_start = t_start.rescale(units)
    elif units is not None:
        t_start = pq.Quantity(t_start, units=units)
    if hasattr(t_stop, 'units'):
        if units is None:
            raise TypeError('t_stop cannot be a Quantity if '
                            'spiketrain is not a quantity')
        t_stop = t_stop.rescale(units)
    elif units is not None:
        t_stop = pq.Quantity(t_stop, units=units)

    if not axis or not found_t_start:
        return np.sum((spiketrain >= t_start) & (spiketrain <= t_stop),
                      axis=axis) / (t_stop - t_start)
    else:
        # this is needed to handle broadcasting between spiketrain and t_stop
        t_stop_test = np.expand_dims(t_stop, axis)
        return np.sum((spiketrain >= t_start) & (spiketrain <= t_stop_test),
                      axis=axis) / (t_stop - t_start)


def fanofactor(spiketrains):
    r"""
    Evaluates the empirical Fano factor F of the spike counts of
    a list of `neo.SpikeTrain` objects.

    Given the vector v containing the observed spike counts (one per
    spike train) in the time window [t0, t1], F is defined as:

    .. math::
        F := \frac{var(v)}{mean(v)}

    The Fano factor is typically computed for spike trains representing the
    activity of the same neuron over different trials. The higher F, the
    larger the cross-trial non-stationarity. In theory for a time-stationary
    Poisson process, F=1.

    Parameters
    ----------
    spiketrains : list
        List of `neo.SpikeTrain` or `pq.Quantity` or `np.ndarray` or list of
        spike times for which to compute the Fano factor of spike counts.

    Returns
    -------
    fano : float
        The Fano factor of the spike counts of the input spike trains.
        Returns np.NaN if an empty list is specified, or if all spike trains
        are empty.

    """
    # Build array of spike counts (one per spike train)
    spike_counts = np.array([len(t) for t in spiketrains])

    # Compute FF
    if all([count == 0 for count in spike_counts]):
        fano = np.nan
    else:
        fano = spike_counts.var() / spike_counts.mean()
    return fano


def lv(v, with_nan=False):
    r"""
    Calculate the measure of local variation LV for a sequence of time
    intervals between events.

    Given a vector v containing a sequence of intervals, the LV is defined as:

    .. math::
        LV := \frac{1}{N} \sum_{i=1}^{N-1}
                          \frac{3(isi_i-isi_{i+1})^2}
                          {(isi_i+isi_{i+1})^2}

    The LV is typically computed as a substitute for the classical coefficient
    of variation for sequences of events which include some (relatively slow)
    rate fluctuation.  As with the CV, LV=1 for a sequence of intervals
    generated by a Poisson process.

    Parameters
    ----------
    v : pq.Quantity or np.ndarray or list
        Vector of consecutive time intervals.
    with_nan : bool, optional
        If True, `lv` of a spike train with less than two spikes results in a
        np.NaN value and a warning is raised.
        If False, a `ValueError` exception is raised with a spike train with
        less than two spikes.
        Default: True.

    Returns
    -------
    float
        The LV of the inter-spike interval of the input sequence.

    Raises
    ------
    ValueError
        If an empty list is specified, or if the sequence has less than two
        entries and `with_nan` is False.

        If a matrix is passed to the function. Only vector inputs are
        supported.

    Warns
    -----
    UserWarning
        If `with_nan` is True and the `lv` is calculated for a spike train
        with less than two spikes, generating a np.NaN.

    References
    ----------
    .. [1] S. Shinomoto, K. Shima, & J. Tanji, "Differences in spiking
           patterns among cortical neurons," Neural Computation, vol. 15,
           pp. 2823–2842, 2003.

    """
    # convert to array, cast to float
    v = np.asarray(v)
    # ensure the input is a vector
    if len(v.shape) > 1:
        raise ValueError("Input shape is larger than 1. Please provide "
                         "a vector as an input.")

    # ensure we have enough entries
    if v.size < 2:
        if with_nan:
            warnings.warn("Input size is too small. Please provide "
                          "an input with more than 1 entry. lv returns 'NaN'"
                          "since the argument `with_nan` is True")
            return np.NaN

        else:
            raise ValueError("Input size is too small. Please provide "
                             "an input with more than 1 entry. lv returned any"
                             "value since the argument `with_nan` is False")

    # calculate LV and return result
    # raise error if input is multi-dimensional
    return 3. * np.mean(np.power(np.diff(v) / (v[:-1] + v[1:]), 2))


def cv2(v, with_nan=False):
    r"""
    Calculate the measure of CV2 for a sequence of time intervals between
    events.

    Given a vector v containing a sequence of intervals, the CV2 is defined
    as:

    .. math::
        CV2 := \frac{1}{N} \sum{i=1}^{N-1}
                           \frac{2|isi_{i+1}-isi_i|}
                          {|isi_{i+1}+isi_i|}

    The CV2 is typically computed as a substitute for the classical
    coefficient of variation (CV) for sequences of events which include some
    (relatively slow) rate fluctuation.  As with the CV, CV2=1 for a sequence
    of intervals generated by a Poisson process.

    Parameters
    ----------
    v : pq.Quantity or np.ndarray or list
        Vector of consecutive time intervals.
    with_nan : bool, optional
        If True, `cv2` of a spike train with less than two spikes results in a
        np.NaN value and a warning is raised.
        If False, `ValueError` exception is raised with a spike train with
        less than two spikes.
        Default: True.

    Returns
    -------
    float
        The CV2 of the inter-spike interval of the input sequence.

    Raises
    ------
    ValueError
        If an empty list is specified, or if the sequence has less than two
        entries and `with_nan` is False.

        If a matrix is passed to the function. Only vector inputs are
        supported.

    Warns
    -----
    UserWarning
        If `with_nan` is True and `cv2` is calculated for a sequence with less
        than two entries, generating a np.NaN.

    References
    ----------
    .. [1] G. R. Holt, W. R. Softky, C. Koch, & R. J. Douglas, "Comparison of
           discharge variability in vitro and in vivo in cat visual cortex
           neurons," Journal of Neurophysiology, vol. 75, no. 5, pp. 1806-1814,
           1996.

    """
    # convert to array, cast to float
    v = np.asarray(v)

    # ensure the input ia a vector
    if len(v.shape) > 1:
        raise ValueError("Input shape is larger than 1. Please provide "
                         "a vector as an input.")

    # ensure we have enough entries
    if v.size < 2:
        if with_nan:
            warnings.warn("Input size is too small. Please provide"
                          "an input with more than 1 entry. cv2 returns `NaN`"
                          "since the argument `with_nan` is `True`")
            return np.NaN
        else:
            raise ValueError("Input size is too small. Please provide "
                             "an input with more than 1 entry. cv2 returns any"
                             "value since the argument `with_nan` is `False`")

    # calculate CV2 and return result
    return 2. * np.mean(np.absolute(np.diff(v)) / (v[:-1] + v[1:]))


def instantaneous_rate(spiketrain, sampling_period, kernel='auto',
                       cutoff=5.0, t_start=None, t_stop=None, trim=False):
    """
    Estimates instantaneous firing rate by kernel convolution.

    Parameters
    -----------
    spiketrain : neo.SpikeTrain or list of neo.SpikeTrain
        Neo object(s) that contains spike times, the unit of the time stamps,
        and `t_start` and `t_stop` of the spike train.
    sampling_period : pq.Quantity
        Time stamp resolution of the spike times. The same resolution will
        be assumed for the kernel.
    kernel : str or `kernels.Kernel`, optional
        The string 'auto' or callable object of class `kernels.Kernel`.
        The kernel is used for convolution with the spike train and its
        standard deviation determines the time resolution of the instantaneous
        rate estimation. Currently implemented kernel forms are rectangular,
        triangular, epanechnikovlike, gaussian, laplacian, exponential, and
        alpha function.
        If 'auto', the optimized kernel width for the rate estimation is
        calculated according to [1]_ and with this width a gaussian kernel is
        constructed. Automatized calculation of the kernel width is not
        available for other than gaussian kernel shapes.
        Default: 'auto'.
    cutoff : float, optional
        This factor determines the cutoff of the probability distribution of
        the kernel, i.e., the considered width of the kernel in terms of
        multiples of the standard deviation sigma.
        Default: 5.0.
    t_start : pq.Quantity, optional
        Start time of the interval used to compute the firing rate.
        If None, `t_start` is assumed equal to `t_start` attribute of
        `spiketrain`.
        Default: None.
    t_stop : pq.Quantity, optional
        End time of the interval used to compute the firing rate (included).
        If None, `t_stop` is assumed equal to `t_stop` attribute of
        `spiketrain`.
        Default: None.
    trim : bool, optional
        If False, the output of the Fast Fourier Transformation being a longer
        vector than the input vector by the size of the kernel is reduced back
        to the original size of the considered time interval of the
        `spiketrain` using the median of the kernel.
        If True, only the region of the convolved signal is returned, where
        there is complete overlap between kernel and spike train. This is
        achieved by reducing the length of the output of the Fast Fourier
        Transformation by a total of two times the size of the kernel, and
        `t_start` and `t_stop` are adjusted.
        Default: False.

    Returns
    -------
    rate : neo.AnalogSignal
        Contains the rate estimation in unit hertz (Hz). In case a list of
        spike trains was given, this is the combined rate of all spike trains
        (not the average rate). `rate.times` contains the time axis of the rate
        estimate. The unit of this property is the same as the resolution that
        is given via the argument `sampling_period` to the function.

    Raises
    ------
    TypeError:
        If `spiketrain` is not an instance of `neo.SpikeTrain`.

        If `sampling_period` is not a `pq.Quantity`.

        If `sampling_period` is not larger than zero.

        If `kernel` is neither instance of `kernels.Kernel` nor string 'auto'.

        If `cutoff` is neither `float` nor `int`.

        If `t_start` and `t_stop` are neither None nor a `pq.Quantity`.

        If `trim` is not `bool`.

    ValueError:
        If `sampling_period` is smaller than zero.

        If `kernel` is 'auto' and the function was unable to calculate optimal
        kernel width for instantaneous rate from input data.

    Warns
    -----
    UserWarning
        If `cutoff` is less than `min_cutoff` attribute of `kernel`, the width
        of the kernel is adjusted to a minimally allowed width.

        If the instantaneous firing rate approximation contains negative values
        with respect to a tolerance (less than -1e-8), possibly due to machine
        precision errors.

    References
    ----------
    .. [1] H. Shimazaki, & S. Shinomoto, "Kernel bandwidth optimization in
           spike rate estimation," J Comput Neurosci, vol. 29, pp. 171–182,
           2010.

    Examples
    --------
    >>> import quantities as pq
    >>> from elephant import kernels
    >>> kernel = kernels.AlphaKernel(sigma=0.05*pq.s, invert=True)
    >>> rate = instantaneous_rate(spiketrain, sampling_period=2*pq.ms,
    ...     kernel=kernel)

    """
    # Merge spike trains if list of spike trains given:
    if isinstance(spiketrain, list):
        _check_consistency_of_spiketrainlist(spiketrain,
                                             same_t_start=t_start,
                                             same_t_stop=t_stop,
                                             same_units=True)
        if t_start is None:
            t_start = spiketrain[0].t_start
        if t_stop is None:
            t_stop = spiketrain[0].t_stop
        spikes = np.concatenate([st.magnitude for st in spiketrain])
        merged_spiketrain = SpikeTrain(np.sort(spikes),
                                       units=spiketrain[0].units,
                                       t_start=t_start, t_stop=t_stop)
        return instantaneous_rate(merged_spiketrain,
                                  sampling_period=sampling_period,
                                  kernel=kernel, cutoff=cutoff,
                                  t_start=t_start,
                                  t_stop=t_stop, trim=trim)

    # Checks of input variables:
    if not isinstance(spiketrain, SpikeTrain):
        raise TypeError(
            "spiketrain must be instance of :class:`SpikeTrain` of Neo!\n"
            "    Found: %s, value %s" % (type(spiketrain), str(spiketrain)))

    if not (isinstance(sampling_period, pq.Quantity) and
            sampling_period.dimensionality.simplified ==
            pq.Quantity(1, "s").dimensionality):
        raise TypeError(
            "The sampling period must be a time quantity!\n"
            "    Found: %s, value %s" % (
                type(sampling_period), str(sampling_period)))

    if sampling_period.magnitude < 0:
        raise ValueError("The sampling period must be larger than zero.")

    if kernel == 'auto':
        kernel_width_sigma = sskernel(
            spiketrain.magnitude, tin=None, bootstrap=False)['optw']
        if kernel_width_sigma is None:
            raise ValueError(
                "Unable to calculate optimal kernel width for "
                "instantaneous rate from input data.")
        kernel = kernels.GaussianKernel(kernel_width_sigma * spiketrain.units)
    elif not isinstance(kernel, kernels.Kernel):
        raise TypeError(
            "kernel must be either instance of :class:`Kernel` "
            "or the string 'auto'!\n"
            "    Found: %s, value %s" % (type(kernel), str(kernel)))

    if not (isinstance(cutoff, float) or isinstance(cutoff, int)):
        raise TypeError("cutoff must be float or integer!")

    if not (t_start is None or (isinstance(t_start, pq.Quantity) and
                                t_start.dimensionality.simplified ==
                                pq.Quantity(1, "s").dimensionality)):
        raise TypeError("t_start must be a time quantity!")

    if not (t_stop is None or (isinstance(t_stop, pq.Quantity) and
                               t_stop.dimensionality.simplified ==
                               pq.Quantity(1, "s").dimensionality)):
        raise TypeError("t_stop must be a time quantity!")

    if not (isinstance(trim, bool)):
        raise TypeError("trim must be bool!")

    # main function:
    units = pq.CompoundUnit(
        "{}*s".format(sampling_period.rescale('s').item()))
    spiketrain = spiketrain.rescale(units)
    if t_start is None:
        t_start = spiketrain.t_start
    else:
        t_start = t_start.rescale(spiketrain.units)

    if t_stop is None:
        t_stop = spiketrain.t_stop
    else:
        t_stop = t_stop.rescale(spiketrain.units)

    time_vector = np.zeros(int((t_stop - t_start)) + 1)

    spikes_slice = spiketrain.time_slice(t_start, t_stop) \
        if len(spiketrain) else np.array([])

    for spike in spikes_slice:
        index = int((spike - t_start))
        time_vector[index] += 1

    if cutoff < kernel.min_cutoff:
        cutoff = kernel.min_cutoff
        warnings.warn("The width of the kernel was adjusted to a minimally "
                      "allowed width.")

    t_arr = np.arange(-cutoff * kernel.sigma.rescale(units).magnitude,
                      cutoff * kernel.sigma.rescale(units).magnitude +
                      sampling_period.rescale(units).magnitude,
                      sampling_period.rescale(units).magnitude) * units

    r = scipy.signal.fftconvolve(time_vector,
                                 kernel(t_arr).rescale(pq.Hz).magnitude,
                                 'full')
    if np.any(r < -1e-8):  # abs tolerance in np.isclose
        warnings.warn("Instantaneous firing rate approximation contains "
                      "negative values, possibly caused due to machine "
                      "precision errors.")

    if not trim:
        r = r[kernel.median_index(t_arr):-(kernel(t_arr).size -
                                           kernel.median_index(t_arr))]
    elif trim:
        r = r[2 * kernel.median_index(t_arr):-2 * (kernel(t_arr).size -
                                                   kernel.median_index(t_arr))]
        t_start += kernel.median_index(t_arr) * spiketrain.units
        t_stop -= (kernel(t_arr).size -
                   kernel.median_index(t_arr)) * spiketrain.units

    rate = neo.AnalogSignal(signal=r.reshape(r.size, 1),
                            sampling_period=sampling_period,
                            units=pq.Hz, t_start=t_start, t_stop=t_stop)

    return rate


def time_histogram(spiketrains, binsize, t_start=None, t_stop=None,
                   output='counts', binary=False):
    """
    Time Histogram of a list of `neo.SpikeTrain` objects.

    Parameters
    ----------
    spiketrains : list of neo.SpikeTrain
        `neo.SpikeTrain`s with a common time axis (same `t_start` and `t_stop`)
    binsize : pq.Quantity
        Width of the histogram's time bins.
    t_start : pq.Quantity, optional
        Start time of the histogram. Only events in `spiketrains` falling
        between `t_start` and `t_stop` (both included) are considered in the
        histogram.
        If None, the maximum `t_start` of all `neo.SpikeTrain`s is used as
        `t_start`.
        Default: None.
    t_stop : pq.Quantity, optional
        Stop time of the histogram. Only events in `spiketrains` falling
        between `t_start` and `t_stop` (both included) are considered in the
        histogram.
        If None, the minimum `t_stop` of all `neo.SpikeTrain`s is used as
        `t_stop`.
        Default: None.
    output : {'counts', 'mean', 'rate'}, optional
        Normalization of the histogram. Can be one of:
        * 'counts': spike counts at each bin (as integer numbers)
        * 'mean': mean spike counts per spike train
        * 'rate': mean spike rate per spike train. Like 'mean', but the
          counts are additionally normalized by the bin width.
        Default: 'counts'.
    binary : bool, optional
        If True, indicates whether all `neo.SpikeTrain` objects should first
        be binned to a binary representation (using the
        `conversion.BinnedSpikeTrain` class) and the calculation of the
        histogram is based on this representation.
        Note that the output is not binary, but a histogram of the converted,
        binary representation.
        Default: False.

    Returns
    -------
    neo.AnalogSignal
        A `neo.AnalogSignal` object containing the histogram values.
        `neo.AnalogSignal[j]` is the histogram computed between
        `t_start + j * binsize` and `t_start + (j + 1) * binsize`.

    Raises
    ------
    ValueError
        If `output` is not 'counts', 'mean' or 'rate'.

    Warns
    -----
    UserWarning
        If `t_start` is None and the objects in `spiketrains` have different
        `t_start` values.
        If `t_stop` is None and the objects in `spiketrains` have different
        `t_stop` values.

    See also
    --------
    elephant.conversion.BinnedSpikeTrain

    """
    min_tstop = 0
    if t_start is None:
        # Find the internal range for t_start, where all spike trains are
        # defined; cut all spike trains taking that time range only
        max_tstart, min_tstop = conv._get_start_stop_from_input(spiketrains)
        t_start = max_tstart
        if not all([max_tstart == t.t_start for t in spiketrains]):
            warnings.warn(
                "Spiketrains have different t_start values -- "
                "using maximum t_start as t_start.")

    if t_stop is None:
        # Find the internal range for t_stop
        if min_tstop:
            t_stop = min_tstop
            if not all([min_tstop == t.t_stop for t in spiketrains]):
                warnings.warn(
                    "Spiketrains have different t_stop values -- "
                    "using minimum t_stop as t_stop.")
        else:
            min_tstop = conv._get_start_stop_from_input(spiketrains)[1]
            t_stop = min_tstop
            if not all([min_tstop == t.t_stop for t in spiketrains]):
                warnings.warn(
                    "Spiketrains have different t_stop values -- "
                    "using minimum t_stop as t_stop.")

    sts_cut = [st.time_slice(t_start=t_start, t_stop=t_stop) for st in
               spiketrains]

    # Bin the spike trains and sum across columns
    bs = conv.BinnedSpikeTrain(sts_cut, t_start=t_start, t_stop=t_stop,
                               binsize=binsize)

    if binary:
        bin_hist = bs.to_sparse_bool_array().sum(axis=0)
    else:
        bin_hist = bs.to_sparse_array().sum(axis=0)
    # Flatten array
    bin_hist = np.ravel(bin_hist)
    # Renormalise the histogram
    if output == 'counts':
        # Raw
        bin_hist = bin_hist
        units = pq.dimensionless
    elif output == 'mean':
        # Divide by number of input spike trains
        bin_hist = bin_hist * 1. / len(spiketrains)
        units = pq.dimensionless
    elif output == 'rate':
        # Divide by number of input spike trains and bin width
        bin_hist = bin_hist * 1. / len(spiketrains) / binsize
        units = bin_hist.units
    else:
        raise ValueError('Parameter output is not valid.')

    return neo.AnalogSignal(signal=bin_hist.reshape(bin_hist.size, 1),
                            sampling_period=binsize, units=units,
                            t_start=t_start)


def complexity_pdf(spiketrains, binsize):
    """
    Deprecated in favor of the complexity class which has a pdf attribute.
    Will be removed in the next release!

    Complexity Distribution of a list of `neo.SpikeTrain` objects.

    Probability density computed from the complexity histogram which is the
    histogram of the entries of the population histogram of clipped (binary)
    spike trains computed with a bin width of `binsize`.
    It provides for each complexity (== number of active neurons per bin) the
    number of occurrences. The normalization of that histogram to 1 is the
    probability density.

    Implementation is based on [1]_.

    Parameters
    ----------
    spiketrains : list of neo.SpikeTrain
        Spike trains with a common time axis (same `t_start` and `t_stop`)
    binsize : pq.Quantity
        Width of the histogram's time bins.

    Returns
    -------
    complexity_distribution : neo.AnalogSignal
        A `neo.AnalogSignal` object containing the histogram values.
        `neo.AnalogSignal[j]` is the histogram computed between
        `t_start + j * binsize` and `t_start + (j + 1) * binsize`.

    See also
    --------
    elephant.conversion.BinnedSpikeTrain

    References
    ----------
    .. [1] S. Gruen, M. Abeles, & M. Diesmann, "Impact of higher-order
           correlations on coincidence distributions of massively parallel
           data," In "Dynamic Brain - from Neural Spikes to Behaviors",
           pp. 96-114, Springer Berlin Heidelberg, 2008.

    """
    warnings.warn("complexity_pdf is deprecated in favor of the complexity "
                  "class which has a pdf attribute. complexity_pdf will be "
                  "removed in the next Elephant release.", DeprecationWarning)

    complexity_obj = complexity(spiketrains, bin_size=binsize)

    return complexity_obj.pdf


class complexity:
    """
    Class for complexity distribution (i.e. number of synchronous spikes found)
    of a list of `neo.SpikeTrain` objects.

    Complexity is calculated by counting the number of spikes (i.e. non-empty
    bins) that occur separated by `spread - 1` or less empty bins, within and
    across spike trains in the `spiketrains` list.

    Implementation (without spread) is based on [1]_.

    Parameters
    ----------
    spiketrains : list of neo.SpikeTrain
        Spike trains with a common time axis (same `t_start` and `t_stop`)
    sampling_rate : pq.Quantity, optional
        Sampling rate of the spike trains with units of 1/time.
        Default: None
    bin_size : pq.Quantity, optional
        Width of the histogram's time bins with units of time.
        The user must specify the `bin_size` or the `sampling_rate`.
        * If no `bin_size` is specified and the `sampling_rate` is available
        1/`sampling_rate` is used.
        * If both are given then `bin_size` is used.
        Default: None
    binary : bool, optional
        * If `True` then the time histograms will be binary.
        * If `False` the total number of synchronous spikes is counted in the
          time histogram.
        Default: True
    spread : int, optional
        Number of bins in which to check for synchronous spikes.
        Spikes that occur separated by `spread - 1` or less empty bins are
        considered synchronous.
          * ``spread = 0`` corresponds to a bincount accross spike trains.
          * ``spread = 1`` corresponds to counting consecutive spikes.
          * ``spread = 2`` corresponds to counting consecutive spikes and
            spikes separated by exactly 1 empty bin.
          * ``spread = n`` corresponds to counting spikes separated by exactly
            or less than `n - 1` empty bins.
        Default: 0
    tolerance : float, optional
        Tolerance for rounding errors in the binning process and in the input
        data
        Default: 1e-8

    Attributes
    ----------
    epoch : neo.Epoch
        An epoch object containing complexity values, left edges and durations
        of all intervals with at least one spike.
          * ``epoch.array_annotations['complexity']`` contains the
            complexity values per spike.
          * ``epoch.times`` contains the left edges.
          * ``epoch.durations`` contains the durations.
    time_histogram : neo.Analogsignal
        A `neo.AnalogSignal` object containing the histogram values.
        `neo.AnalogSignal[j]` is the histogram computed between
        `t_start + j * binsize` and `t_start + (j + 1) * binsize`.
        * If ``binary = True`` : Number of neurons that spiked in each bin,
        regardless of the number of spikes.
        * If ``binary = False`` : Number of neurons and spikes per neurons
        in each bin.
    complexity_histogram : np.ndarray
        The number of occurrences of events of different complexities.
        `complexity_hist[i]` corresponds to the number of events of
        complexity `i` for `i > 0`.
    pdf : neo.AnalogSignal
        The normalization of `self.complexityhistogram` to 1.
        A `neo.AnalogSignal` object containing the pdf values.
        `neo.AnalogSignal[j]` is the histogram computed between
        `t_start + j * binsize` and `t_start + (j + 1) * binsize`.

    Raises
    ------
    ValueError
        When `t_stop` is smaller than `t_start`.
    ValueError
        When both `sampling_rate` and `bin_size` are not specified.
    ValueError
        When `spread` is not a positive integer.
    TypeError
        When `spiketrains` is not a list.
    ValueError
        When `spiketrains` is an empty list.
    TypeError
        When the elements in `spiketrains` are not instances of neo.SpikeTrain
    ValueError
        When `t_start` is not the same for all spiketrains
    ValueError
        When `t_stop` is not the same for all spiketrains

    Notes
    -----
    * Note that with most common parameter combinations spike times can end up
      on bin edges. This makes the binning susceptible to rounding errors which
      is accounted for by moving spikes which are within tolerance of the next
      bin edge into the following bin. This can be adjusted using the tolerance
      parameter and turned off by setting `tolerance=None`.

    See also
    --------
    elephant.conversion.BinnedSpikeTrain
    elephant.spike_train_processing.synchotool

    References
    ----------
    .. [1] S. Gruen, M. Abeles, & M. Diesmann, "Impact of higher-order
           correlations on coincidence distributions of massively parallel
           data," In "Dynamic Brain - from Neural Spikes to Behaviors",
           pp. 96-114, Springer Berlin Heidelberg, 2008.

    Examples
    --------
    Here the behavior of
    `elephant.spike_train_processing.precise_complexity_intervals` is shown, by
    applying the function to some sample spiketrains.

    >>> import neo
    >>> import quantities as pq
    >>> from elephant.statistics import complexity

    >>> sr = 1/pq.ms

    >>> st1 = neo.SpikeTrain([1, 4, 6] * pq.ms, t_stop=10.0 * pq.ms)
    >>> st2 = neo.SpikeTrain([1, 5, 8] * pq.ms, t_stop=10.0 * pq.ms)
    >>> sts = [st1, st2]

    >>> # spread = 0, a simple bincount
    >>> cpx = complexity(sts, sampling_rate=sr)
    Complexity calculated at sampling rate precision
    >>> print(cpx.histogram)
    [5 4 1]
    >>> print(cpx.time_histogram.flatten())
    [0 2 0 0 1 1 1 0 1 0] dimensionless
    >>> print(cpx.time_histogram.times)
    [0. 1. 2. 3. 4. 5. 6. 7. 8. 9.] ms

    >>> # spread = 1, consecutive spikes
    >>> cpx = complexity(sts, sampling_rate=sr, spread=1)
    Complexity calculated at sampling rate precision
    >>> print(cpx.histogram)
    [5 4 1]
    >>> print(cpx.time_histogram.flatten())
    [0 2 0 0 3 3 3 0 1 0] dimensionless

    >>> # spread = 2, consecutive spikes and separated by 1 empty bin
    >>> cpx = complexity(sts, sampling_rate=sr, spread=2)
    Complexity calculated at sampling rate precision
    >>> print(cpx.histogram)
    [4 0 1 0 1]
    >>> print(cpx.time_histogram.flatten())
    [0 2 0 0 4 4 4 4 4 0] dimensionless
    """

    def __init__(self, spiketrains,
                 sampling_rate=None,
                 bin_size=None,
                 binary=True,
                 spread=0,
                 tolerance=1e-8):

        _check_consistency_of_spiketrainlist(spiketrains,
                                             same_t_start=True,
                                             same_t_stop=True)

        self.input_spiketrains = spiketrains
        self.t_start = spiketrains[0].t_start
        self.t_stop = spiketrains[0].t_stop
        self.sampling_rate = sampling_rate
        self.bin_size = bin_size
        self.binary = binary
        self.spread = spread
        self.tolerance = tolerance

        if bin_size is None and sampling_rate is None:
            raise ValueError('No bin_size or sampling_rate was speficied!')
        elif bin_size is None and sampling_rate is not None:
            self.bin_size = 1 / self.sampling_rate

        if spread < 0:
            raise ValueError('Spread must be >=0')
        elif spread == 0:
            self.time_histogram, self.histogram = self._histogram_no_spread()
            self.epoch = self._epoch_no_spread()
        else:
            print('Complexity calculated at sampling rate precision')
            self.epoch = self._epoch_with_spread()
            self.time_histogram, self.histogram = self._histogram_with_spread()

    @property
    def pdf(self):
        """
        Probability density computed from the complexity histogram.
        """
        norm_hist = self.histogram / self.histogram.sum()
        # Convert the Complexity pdf to an neo.AnalogSignal
        pdf = neo.AnalogSignal(
            np.array(norm_hist).reshape(len(norm_hist), 1) *
            pq.dimensionless, t_start=0 * pq.dimensionless,
            sampling_period=1 * pq.dimensionless)
        return pdf

    def _histogram_no_spread(self):
        """
        Calculate the complexity histogram and time histogram for `spread` = 0
        """
        # Computing the population histogram with parameter binary=True to
        # clip the spike trains before summing
        pophist = time_histogram(self.input_spiketrains,
                                 self.bin_size,
                                 binary=self.binary)

        # Computing the histogram of the entries of pophist
        complexity_hist = np.histogram(
            time_hist.magnitude,
            bins=range(0, len(self.input_spiketrains) + 2))[0]

        return time_hist, complexity_hist

    def _histogram_with_spread(self):
        """
        Calculate the complexity histogram and time histogram for `spread` > 0
        """
        complexity_hist = np.bincount(
            self.epoch.array_annotations['complexity'])
        num_bins = ((self.t_stop - self.t_start).rescale(
                        self.bin_size.units) / self.bin_size.magnitude).item()
        if conv._detect_rounding_errors(num_bins, tolerance=self.tolerance):
            warnings.warn('Correcting a rounding error in the histogram '
                          'calculation by increasing num_bins by 1. '
                          'You can set tolerance=None to disable this '
                          'behaviour.')
            num_bins += 1
        num_bins = int(num_bins)
        time_hist = np.zeros((num_bins, ), dtype=int)

        start_bins = ((self.epoch.times - self.t_start).rescale(
            self.bin_size.units) / self.bin_size).magnitude.flatten()
        stop_bins = ((self.epoch.times + self.epoch.durations
                      - self.t_start).rescale(
            self.bin_size.units) / self.bin_size).magnitude.flatten()

        if self.sampling_rate is not None:
            shift = (.5 / self.sampling_rate / self.bin_size
                     ).simplified.magnitude.item()
            # account for the first bin not being shifted in the epoch creation
            # if the shift would move it past t_start
            if self.epoch.times[0] == self.t_start:
                start_bins[1:] += shift
            else:
                start_bins += shift
            stop_bins += shift

        rounding_error_indices = conv._detect_rounding_errors(start_bins,
                                                              self.tolerance)

        num_rounding_corrections = rounding_error_indices.sum()
        if num_rounding_corrections > 0:
            warnings.warn('Correcting {} rounding errors by shifting '
                          'the affected spikes into the following bin. '
                          'You can set tolerance=None to disable this '
                          'behaviour.'.format(num_rounding_corrections))
        start_bins[rounding_error_indices] += .5

        start_bins = start_bins.astype(int)

        rounding_error_indices = conv._detect_rounding_errors(stop_bins,
                                                              self.tolerance)

        num_rounding_corrections = rounding_error_indices.sum()
        if num_rounding_corrections > 0:
            warnings.warn('Correcting {} rounding errors by shifting '
                          'the affected spikes into the following bin. '
                          'You can set tolerance=None to disable this '
                          'behaviour.'.format(num_rounding_corrections))
        stop_bins[rounding_error_indices] += .5

        stop_bins = stop_bins.astype(int)

        for idx, (start, stop) in enumerate(zip(start_bins, stop_bins)):
            time_hist[start:stop] = \
                    self.epoch.array_annotations['complexity'][idx]

        time_hist = neo.AnalogSignal(
            signal=time_hist.reshape(time_hist.size, 1),
            sampling_period=self.bin_size, units=pq.dimensionless,
            t_start=self.t_start)

        empty_bins = (self.t_stop - self.t_start - self.epoch.durations.sum())
        empty_bins = empty_bins.rescale(self.bin_size.units) / self.bin_size
        if conv._detect_rounding_errors(empty_bins, tolerance=self.tolerance):
            warnings.warn('Correcting a rounding error in the histogram '
                          'calculation by increasing num_bins by 1. '
                          'You can set tolerance=None to disable this '
                          'behaviour.')
            empty_bins += 1
        empty_bins = int(empty_bins)

        complexity_hist[0] = empty_bins

        return time_hist, complexity_hist

    def _epoch_no_spread(self):
<<<<<<< HEAD
        left_edges = self.time_histogram.times
        durations = self.bin_size * np.ones(self.time_histogram.shape)
        if self.sampling_rate:
            # ensure that spikes are not on the bin edges
            bin_shift = .5 / self.sampling_rate
            left_edges -= bin_shift
        else:
            warnings.warn('No sampling rate specified. '
                          'Note that using the complexity epoch to get '
                          'precise spike times can lead to rounding errors.')

        # ensure that an epoch does not start before the minimum t_start
        min_t_start = min([st.t_start for st in self.input_spiketrains])
        if left_edges[0] < min_t_start:
            left_edges[0] = min_t_start
            durations[0] -= bin_shift

        epoch = neo.Epoch(left_edges,
                          durations=durations,
=======
        """
        Get an epoch object of the complexity distribution with `spread` = 0
        """
        epoch = neo.Epoch(self.time_histogram.times,
                          durations=self.bin_size
                          * np.ones(self.time_histogram.shape),
>>>>>>> 2c6b02e8
                          array_annotations={
                              'complexity':
                              self.time_histogram.magnitude.flatten()})
        return epoch

    def _epoch_with_spread(self):
        """
        Get an epoch object of the complexity distribution with `spread` > 0
        """
        bst = conv.BinnedSpikeTrain(self.input_spiketrains,
                                    binsize=self.bin_size,
                                    tolerance=self.tolerance)

        if self.binary:
            binarized = bst.to_sparse_bool_array()
            bincount = np.array(binarized.sum(axis=0)).squeeze()
        else:
            bincount = np.array(bst.to_sparse_array().sum(axis=0)).squeeze()

        i = 0
        complexities = []
        left_edges = []
        right_edges = []
        while i < len(bincount):
            current_bincount = bincount[i]
            if current_bincount == 0:
                i += 1
            else:
                last_window_sum = current_bincount
                last_nonzero_index = 0
                current_window = bincount[i:i + self.spread + 1]
                window_sum = current_window.sum()
                while window_sum > last_window_sum:
                    last_nonzero_index = np.nonzero(current_window)[0][-1]
                    current_window = bincount[i:
                                              i + last_nonzero_index
                                              + self.spread + 1]
                    last_window_sum = window_sum
                    window_sum = current_window.sum()
                complexities.append(window_sum)
                left_edges.append(
                    bst.bin_edges[i].magnitude.item())
                right_edges.append(
                    bst.bin_edges[
                        i + last_nonzero_index + 1
                    ].magnitude.item())
                i += last_nonzero_index + 1

        # we dropped units above, neither concatenate nor append works
        # with arrays of quantities
        left_edges *= bst.bin_edges.units
        right_edges *= bst.bin_edges.units

        if self.sampling_rate:
            # ensure that spikes are not on the bin edges
            bin_shift = .5 / self.sampling_rate
            left_edges -= bin_shift
            right_edges -= bin_shift
        else:
            warnings.warn('No sampling rate specified. '
                          'Note that using the complexity epoch to get '
                          'precise spike times can lead to rounding errors.')

        # ensure that an epoch does not start before the minimum t_start
        min_t_start = min([st.t_start for st in self.input_spiketrains])
        left_edges[0] = max(min_t_start, left_edges[0])

        complexity_epoch = neo.Epoch(times=left_edges,
                                     durations=right_edges - left_edges,
                                     array_annotations={'complexity':
                                                        complexities})

        return complexity_epoch


"""
Kernel Bandwidth Optimization.

Python implementation by Subhasis Ray.

Original matlab code (sskernel.m) here:
http://2000.jukuin.keio.ac.jp/shimazaki/res/kernel.html

This was translated into Python by Subhasis Ray, NCBS. Tue Jun 10
23:01:43 IST 2014

"""


def nextpow2(x):
    """
    Return the smallest integral power of 2 that is equal or larger than `x`.
    """
    n = 2
    while n < x:
        n = 2 * n
    return n


def fftkernel(x, w):
    """
    Applies the Gauss kernel smoother to an input signal using FFT algorithm.

    Parameters
    ----------
    x : np.ndarray
        Vector with sample signal.
    w : float
        Kernel bandwidth (the standard deviation) in unit of the sampling
        resolution of `x`.

    Returns
    -------
    y : np.ndarray
        The smoothed signal.

    Notes
    -----
    1. MAY 5/23, 2012 Author Hideaki Shimazaki
       RIKEN Brain Science Insitute
       http://2000.jukuin.keio.ac.jp/shimazaki
    2. Ported to Python: Subhasis Ray, NCBS. Tue Jun 10 10:42:38 IST 2014

    """
    L = len(x)
    Lmax = L + 3 * w
    n = nextpow2(Lmax)
    X = np.fft.fft(x, n)
    f = np.arange(0, n, 1.0) / n
    f = np.concatenate((-f[:int(n / 2)], f[int(n / 2):0:-1]))
    K = np.exp(-0.5 * (w * 2 * np.pi * f) ** 2)
    y = np.fft.ifft(X * K, n)
    y = y[:L].copy()
    return y


def logexp(x):
    if x < 1e2:
        y = np.log(1 + np.exp(x))
    else:
        y = x
    return y


def ilogexp(x):
    if x < 1e2:
        y = np.log(np.exp(x) - 1)
    else:
        y = x
    return y


def cost_function(x, N, w, dt):
    """
    Computes the cost function for `sskernel`.

    Cn(w) = sum_{i,j} int k(x - x_i) k(x - x_j) dx - 2 sum_{i~=j} k(x_i - x_j)

    """
    yh = np.abs(fftkernel(x, w / dt))  # density
    # formula for density
    C = np.sum(yh ** 2) * dt - 2 * np.sum(yh * x) * \
        dt + 2 / np.sqrt(2 * np.pi) / w / N
    C = C * N * N
    # formula for rate
    # C = dt*sum( yh.^2 - 2*yh.*y_hist + 2/sqrt(2*pi)/w*y_hist )
    return C, yh


def sskernel(spiketimes, tin=None, w=None, bootstrap=False):
    """
    Calculates optimal fixed kernel bandwidth, given as the standard deviation
    sigma.

    Parameters
    ----------
    spiketimes : np.ndarray
        Sequence of spike times (sorted to be ascending).
    tin : np.ndarray, optional
        Time points at which the kernel bandwidth is to be estimated.
        If None, `spiketimes` is used.
        Default: None.
    w : np.ndarray, optional
        Vector of kernel bandwidths (standard deviation sigma).
        If specified, optimal bandwidth is selected from this.
        If None, `w` is obtained through a golden-section search on a log-exp
        scale.
        Default: None.
    bootstrap : bool, optional
        If True, calculates the 95% confidence interval using Bootstrap.
        Default: False.

    Returns
    -------
    dict
        'y' : np.ndarray
            Estimated density.
        't' : np.ndarray
            Points at which estimation was computed.
        'optw' : float
            Optimal kernel bandwidth given as standard deviation sigma
        'w' : np.ndarray
            Kernel bandwidths examined (standard deviation sigma).
        'C' : np.ndarray
            Cost functions of `w`.
        'confb95' : tuple of np.ndarray
            Bootstrap 95% confidence interval: (lower level, upper level).
            If `bootstrap` is False, `confb95` is None.
        'yb' : np.ndarray
            Bootstrap samples.
            If `bootstrap` is False, `yb` is None.

        If no optimal kernel could be found, all entries of the dictionary are
        set to None.

    References
    ----------
    .. [1] H. Shimazaki, & S. Shinomoto, "Kernel bandwidth optimization in
           spike rate estimation," Journal of Computational Neuroscience,
           vol. 29, no. 1-2, pp. 171-82, 2010. doi:10.1007/s10827-009-0180-4.

    """

    if tin is None:
        time = np.max(spiketimes) - np.min(spiketimes)
        isi = np.diff(spiketimes)
        isi = isi[isi > 0].copy()
        dt = np.min(isi)
        tin = np.linspace(np.min(spiketimes),
                          np.max(spiketimes),
                          min(int(time / dt + 0.5),
                              1000))  # The 1000 seems somewhat arbitrary
        t = tin
    else:
        time = np.max(tin) - np.min(tin)
        spiketimes = spiketimes[(spiketimes >= np.min(tin)) &
                                (spiketimes <= np.max(tin))].copy()
        isi = np.diff(spiketimes)
        isi = isi[isi > 0].copy()
        dt = np.min(isi)
        if dt > np.min(np.diff(tin)):
            t = np.linspace(np.min(tin), np.max(tin),
                            min(int(time / dt + 0.5), 1000))
        else:
            t = tin
    dt = np.min(np.diff(tin))
    yhist, bins = np.histogram(spiketimes, np.r_[t - dt / 2, t[-1] + dt / 2])
    N = np.sum(yhist)
    yhist = yhist / (N * dt)  # density
    optw = None
    y = None
    if w is not None:
        C = np.zeros(len(w))
        Cmin = np.inf
        for k, w_ in enumerate(w):
            C[k], yh = cost_function(yhist, N, w_, dt)
            if C[k] < Cmin:
                Cmin = C[k]
                optw = w_
                y = yh
    else:
        # Golden section search on a log-exp scale
        wmin = 2 * dt
        wmax = max(spiketimes) - min(spiketimes)
        imax = 20  # max iterations
        w = np.zeros(imax)
        C = np.zeros(imax)
        tolerance = 1e-5
        phi = 0.5 * (np.sqrt(5) + 1)  # The Golden ratio
        a = ilogexp(wmin)
        b = ilogexp(wmax)
        c1 = (phi - 1) * a + (2 - phi) * b
        c2 = (2 - phi) * a + (phi - 1) * b
        f1, y1 = cost_function(yhist, N, logexp(c1), dt)
        f2, y2 = cost_function(yhist, N, logexp(c2), dt)
        k = 0
        while (np.abs(b - a) > (tolerance * (np.abs(c1) + np.abs(c2)))) \
                and (k < imax):
            if f1 < f2:
                b = c2
                c2 = c1
                c1 = (phi - 1) * a + (2 - phi) * b
                f2 = f1
                f1, y1 = cost_function(yhist, N, logexp(c1), dt)
                w[k] = logexp(c1)
                C[k] = f1
                optw = logexp(c1)
                y = y1 / (np.sum(y1 * dt))
            else:
                a = c1
                c1 = c2
                c2 = (2 - phi) * a + (phi - 1) * b
                f1 = f2
                f2, y2 = cost_function(yhist, N, logexp(c2), dt)
                w[k] = logexp(c2)
                C[k] = f2
                optw = logexp(c2)
                y = y2 / np.sum(y2 * dt)
            k = k + 1
    # Bootstrap confidence intervals
    confb95 = None
    yb = None
    # If bootstrap is requested, and an optimal kernel was found
    if bootstrap and optw:
        nbs = 1000
        yb = np.zeros((nbs, len(tin)))
        for ii in range(nbs):
            idx = np.floor(np.random.rand(N) * N).astype(int)
            xb = spiketimes[idx]
            y_histb, bins = np.histogram(
                xb, np.r_[t - dt / 2, t[-1] + dt / 2]) / dt / N
            yb_buf = fftkernel(y_histb, optw / dt).real
            yb_buf = yb_buf / np.sum(yb_buf * dt)
            yb[ii, :] = np.interp(tin, t, yb_buf)
        ybsort = np.sort(yb, axis=0)
        y95b = ybsort[np.floor(0.05 * nbs).astype(int), :]
        y95u = ybsort[np.floor(0.95 * nbs).astype(int), :]
        confb95 = (y95b, y95u)
    # Only perform interpolation if y could be calculated
    if y is not None:
        y = np.interp(tin, t, y)
    return {'y': y,
            't': tin,
            'optw': optw,
            'w': w,
            'C': C,
            'confb95': confb95,
            'yb': yb}<|MERGE_RESOLUTION|>--- conflicted
+++ resolved
@@ -1121,7 +1121,9 @@
         return time_hist, complexity_hist
 
     def _epoch_no_spread(self):
-<<<<<<< HEAD
+        """
+        Get an epoch object of the complexity distribution with `spread` = 0
+        """
         left_edges = self.time_histogram.times
         durations = self.bin_size * np.ones(self.time_histogram.shape)
         if self.sampling_rate:
@@ -1141,14 +1143,6 @@
 
         epoch = neo.Epoch(left_edges,
                           durations=durations,
-=======
-        """
-        Get an epoch object of the complexity distribution with `spread` = 0
-        """
-        epoch = neo.Epoch(self.time_histogram.times,
-                          durations=self.bin_size
-                          * np.ones(self.time_histogram.shape),
->>>>>>> 2c6b02e8
                           array_annotations={
                               'complexity':
                               self.time_histogram.magnitude.flatten()})
