# -*- coding: utf-8 -*-
"""
Module to generate surrogates of a spike train by randomising its spike times
in different ways (see [2]_ and [3]_). Different methods destroy different
features of the original data:

* randomise_spikes:
    randomly reposition all spikes inside the time interval (t_start, t_stop).
    Keeps spike count, generates Poisson spike trains with time-stationary
    firing rate
* dither_spikes:
    dither each spike time around original position by a random amount;
    keeps spike count and firing rates computed on a slow temporal scale;
    destroys ISIs, making them more exponentially distributed
* dither_spike_train:
    dither the whole input spike train (i.e. all spikes equally) by a random
    amount; keeps spike count, ISIs, and firing rates computed on a slow
    temporal scale
* jitter_spikes:
    discretize the full time interval (t_start, t_stop) into time segments
    and locally randomise the spike times (see randomise_spikes) inside each
    segment. Keeps spike count inside each segment and creates locally Poisson
    spike trains with locally time-stationary rates
* shuffle_isis:
    shuffle the inter-spike intervals (ISIs) of the spike train randomly,
    keeping the first spike time fixed and generating the others from the
    new sequence of ISIs. Keeps spike count and ISIs, flattens the firing rate
    profile
* joint_isi_dithering:
    calculate the Joint-ISI distribution and moves spike according to the
    probability distribution, that results from a fixed sum of ISI_before
    and the ISI_afterwards. For further details see [1]_ and [2]_.
* bin_shuffling:
    shuffles the bins of a binned spiketrain inside of exclusive windows.
* trial_shifting:
    shifts each trial, i.e., each element of a list of spiketrains by a
    uniformly drawn random amount.

References
----------
.. [1] Gerstein, G. L. (2004). Searching for significance in spatio-temporal
   firing patterns. Acta Neurobiol. Exp., 64:203–207.
.. [2] Louis, S., Gerstein, G. L., Gruen, S., and Diesmann, M. (2010).
   Surrogate spike train generation through dithering in operational time.
   Front. Comput. Neurosci., 4(127).
.. [3] Louis, S., Borgelt, C., and Gruen, S. (2010). Generation and selection
   of surrogate methods for correlation analysis. In Rotter, S. and Gruen, S.,
   editors, Analysis of Parallel Spike Trains. Springer, Berlin.

Original implementation by: Emiliano Torre [e.torre@fz-juelich.de]
:copyright: Copyright 2015-2016 by the Elephant team, see `doc/authors.rst`.
:license: Modified BSD, see LICENSE.txt for details.
"""

from __future__ import division, print_function, unicode_literals

import random
import warnings
import copy

import neo
import numpy as np
import quantities as pq
from scipy.ndimage import gaussian_filter

from elephant.statistics import isi
import elephant.conversion as conv
from elephant.utils import deprecated_alias

__all__ = [
    "dither_spikes",
    "randomise_spikes",
    "shuffle_isis",
    "dither_spike_train",
    "jitter_spikes",
    "bin_shuffling",
    "JointISI",
    "trial_shifting",
    "surrogates"
]

# List of all available surrogate methods
SURR_METHODS = ('dither_spike_train', 'dither_spikes', 'jitter_spikes',
                'randomise_spikes', 'shuffle_isis', 'joint_isi_dithering',
                'dither_spikes_with_refractory_period', 'trial_shifting',
                'bin_shuffling', 'isi_dithering')


def _dither_spikes_with_refractory_period(spiketrain, dither, n_surrogates,
                                          refractory_period):
    units = spiketrain.units
    t_start = spiketrain.t_start.rescale(units).magnitude
    t_stop = spiketrain.t_stop.rescale(units).magnitude

    dither = dither.rescale(units).magnitude
    refractory_period = refractory_period.rescale(units).magnitude
    # The initially guesses refractory period is compared to the minimal ISI.
    # The smaller value is taken as the refractory to calculate with.
    refractory_period = np.min(np.diff(spiketrain.magnitude),
                               initial=refractory_period)

    dithered_spiketrains = []
    for _ in range(n_surrogates):
        dithered_st = np.copy(spiketrain.magnitude)
        random_ordered_ids = np.arange(len(spiketrain))
        np.random.shuffle(random_ordered_ids)

        for random_id in random_ordered_ids:
            spike = dithered_st[random_id]
            prev_spike = dithered_st[random_id - 1] \
                if random_id > 0 \
                else t_start - refractory_period
            # subtract refractory period so that the first spike can move up
            # to t_start
            next_spike = dithered_st[random_id + 1] \
                if random_id < len(spiketrain) - 1 \
                else t_stop + refractory_period
            # add refractory period so that the last spike can move up
            # to t_stop

            # Dither range in the direction to the previous spike
            prev_dither = min(dither, spike - prev_spike - refractory_period)
            # Dither range in the direction to the next spike
            next_dither = min(dither, next_spike - spike - refractory_period)

            dt = (prev_dither + next_dither) * random.random() - prev_dither
            dithered_st[random_id] += dt

        dithered_spiketrains.append(dithered_st)

    dithered_spiketrains = np.array(dithered_spiketrains) * units

    return dithered_spiketrains


@deprecated_alias(n='n_surrogates')
def dither_spikes(spiketrain, dither, n_surrogates=1, decimals=None,
                  edges=True, refractory_period=None):
    """
    Generates surrogates of a spike train by spike dithering.

    The surrogates are obtained by uniformly dithering times around the
    original position. The dithering is performed independently for each
    surrogate.

    The surrogates retain the `spiketrain.t_start` and `spiketrain.t_stop`.
    Spikes moved beyond this range are lost or moved to the range's ends,
    depending on the parameter `edges`.

    Parameters
    ----------
    spiketrain : neo.SpikeTrain
        The spike train from which to generate the surrogates.
    dither : pq.Quantity
        Amount of dithering. A spike at time `t` is placed randomly within
        `(t-dither, t+dither)`.
    n_surrogates : int, optional
        Number of surrogates to be generated.
        Default: 1.
    decimals : int or None, optional
        Number of decimal points for every spike time in the surrogates at a
        millisecond level.
        If None, machine precision is used.
        Default: None.
    edges : bool, optional
        For surrogate spikes falling outside the range
        `[spiketrain.t_start, spiketrain.t_stop)`, whether to drop them out
        (for `edges = True`) or set them to the range's closest end
        (for `edges = False`).
        Default: True.
    refractory_period : pq.Quantity or None, optional
        The dither range of each spike is adjusted such that the spike can not
        fall into the `refractory_period` of the previous or next spike.
        To account this, the refractory period is estimated as the smallest ISI
        of the spike train. The given argument `refractory_period` here is thus
        an initial estimation.
        Note, that with this option a spike cannot "jump" over the previous or
        next spike as it is normally possible.
        If set to None, no refractoriness is in dithering.
        Default: None.

    Returns
    -------
    list of neo.SpikeTrain
        Each surrogate spike train obtained independently from `spiketrain` by
        randomly dithering its spikes. The range of the surrogate spike trains
        is the same as of `spiketrain`.

    Examples
    --------
    >>> import quantities as pq
    >>> import neo
    ...
    >>> st = neo.SpikeTrain([100, 250, 600, 800] * pq.ms, t_stop=1 * pq.s)
    >>> print(dither_spikes(st, dither = 20 * pq.ms))  # doctest: +SKIP
    [<SpikeTrain(array([  96.53801903,  248.57047376,  601.48865767,
     815.67209811]) * ms, [0.0 ms, 1000.0 ms])>]
    >>> print(dither_spikes(st, dither = 20 * pq.ms, n_surrogates=2))
    [<SpikeTrain(array([ 104.24942044,  246.0317873 ,  584.55938657,
        818.84446913]) * ms, [0.0 ms, 1000.0 ms])>,
     <SpikeTrain(array([ 111.36693058,  235.15750163,  618.87388515,
        786.1807108 ]) * ms, [0.0 ms, 1000.0 ms])>]
    >>> print(dither_spikes(st, dither = 20 * pq.ms,
                            decimals=0))  # doctest: +SKIP
    [<SpikeTrain(array([  81.,  242.,  595.,  799.]) * ms,
        [0.0 ms, 1000.0 ms])>]

    """
    if len(spiketrain) == 0:
        # return the empty spiketrain n times
        return [spiketrain.copy() for _ in range(n_surrogates)]

    units = spiketrain.units
    t_start = spiketrain.t_start.rescale(units).magnitude
    t_stop = spiketrain.t_stop.rescale(units).magnitude

    if refractory_period is None or refractory_period == 0:
        # Main: generate the surrogates
        dither = dither.rescale(units).magnitude
        dithered_spiketrains = \
            spiketrain.magnitude.reshape((1, len(spiketrain))) \
            + 2 * dither * np.random.random_sample(
                (n_surrogates, len(spiketrain))) - dither
        dithered_spiketrains.sort(axis=1)

        if edges:
            # Leave out all spikes outside
            # [spiketrain.t_start, spiketrain.t_stop]
            dithered_spiketrains = \
                [train[
                    np.all([t_start < train, train < t_stop], axis=0)]
                 for train in dithered_spiketrains]
        else:
            # Move all spikes outside
            # [spiketrain.t_start, spiketrain.t_stop] to the range's ends
            dithered_spiketrains = np.minimum(
                np.maximum(dithered_spiketrains, t_start),
                t_stop)

        dithered_spiketrains = dithered_spiketrains * units

    elif isinstance(refractory_period, pq.Quantity):
        dithered_spiketrains = _dither_spikes_with_refractory_period(
            spiketrain, dither, n_surrogates, refractory_period)
    else:
        raise ValueError("refractory_period must be of type pq.Quantity")

    # Round the surrogate data to decimal position, if requested
    if decimals is not None:
        dithered_spiketrains = \
            dithered_spiketrains.rescale(pq.ms).round(decimals).rescale(units)

    # Return the surrogates as list of neo.SpikeTrain
    return [neo.SpikeTrain(train, t_start=t_start, t_stop=t_stop,
                           sampling_rate=spiketrain.sampling_rate)
            for train in dithered_spiketrains]


@deprecated_alias(n='n_surrogates')
def randomise_spikes(spiketrain, n_surrogates=1, decimals=None):
    """
    Generates surrogates of a spike train by spike time randomization.

    The surrogates are obtained by keeping the spike count of the original
    `spiketrain`, but placing the spikes randomly in the interval
    `[spiketrain.t_start, spiketrain.t_stop]`. The generated independent
    `neo.SpikeTrain` objects follow  Poisson statistics (exponentially
    distributed inter-spike intervals).

    Parameters
    ----------
    spiketrain : neo.SpikeTrain
        The spike train from which to generate the surrogates.
    n_surrogates : int, optional
        Number of surrogates to be generated.
        Default: 1.
    decimals : int or None, optional
        Number of decimal points for every spike time in the surrogates.
        If None, machine precision is used.
        Default: None.

    Returns
    -------
    list of neo.SpikeTrain
        Each surrogate spike train obtained independently from `spiketrain` by
        randomly distributing its spikes in the interval
        `[spiketrain.t_start, spiketrain.t_stop]`.

    Examples
    --------
    >>> import quantities as pq
    >>> import neo
    ...
    >>> st = neo.SpikeTrain([100, 250, 600, 800] * pq.ms, t_stop=1 * pq.s)
    >>> print(randomise_spikes(st))  # doctest: +SKIP
        [<SpikeTrain(array([ 131.23574603,  262.05062963,  549.84371387,
                            940.80503832]) * ms, [0.0 ms, 1000.0 ms])>]
    >>> print(randomise_spikes(st, n_surrogates=2))  # doctest: +SKIP
        [<SpikeTrain(array([  84.53274955,  431.54011743,  733.09605806,
              852.32426583]) * ms, [0.0 ms, 1000.0 ms])>,
         <SpikeTrain(array([ 197.74596726,  528.93517359,  567.44599968,
              775.97843799]) * ms, [0.0 ms, 1000.0 ms])>]
    >>> print(randomise_spikes(st, decimals=0))  # doctest: +SKIP
        [<SpikeTrain(array([  29.,  667.,  720.,  774.]) * ms,
              [0.0 ms, 1000.0 ms])>]

    """
    # Create surrogate spike trains as rows of a Quantity array
    sts = ((spiketrain.t_stop - spiketrain.t_start) *
           np.random.random(size=(n_surrogates, len(spiketrain))) +
           spiketrain.t_start).rescale(spiketrain.units)

    # Round the surrogate data to decimal position, if requested
    if decimals is not None:
        sts = sts.round(decimals)

    # Convert the Quantity array to a list of SpikeTrains, and return them
    return [neo.SpikeTrain(np.sort(st), t_start=spiketrain.t_start,
                           t_stop=spiketrain.t_stop,
                           sampling_rate=spiketrain.sampling_rate)
            for st in sts]


@deprecated_alias(n='n_surrogates')
def shuffle_isis(spiketrain, n_surrogates=1, decimals=None):
    """
    Generates surrogates of a spike train by inter-spike-interval (ISI)
    shuffling.

    The surrogates are obtained by randomly sorting the ISIs of the given input
    `spiketrain`. This generates independent `neo.SpikeTrain` object(s) with
    same ISI distribution and spike count as in `spiketrain`, while
    destroying temporal dependencies and firing rate profile.

    Parameters
    ----------
    spiketrain : neo.SpikeTrain
        The spike train from which to generate the surrogates.
    n_surrogates : int, optional
        Number of surrogates to be generated.
        Default: 1.
    decimals : int or None, optional
        Number of decimal points for every spike time in the surrogates.
        If None, machine precision is used.
        Default: None.

    Returns
    -------
    list of neo.SpikeTrain
        Each surrogate spike train obtained independently from `spiketrain` by
        random ISI shuffling. The time range of the surrogate spike trains is
        the same as in `spiketrain`.

    Examples
    --------
    >>> import quantities as pq
    >>> import neo
    ...
    >>> st = neo.SpikeTrain([100, 250, 600, 800] * pq.ms, t_stop=1 * pq.s)
    >>> print(shuffle_isis(st))  # doctest: +SKIP
        [<SpikeTrain(array([ 200.,  350.,  700.,  800.]) * ms,
                 [0.0 ms, 1000.0 ms])>]
    >>> print(shuffle_isis(st, n_surrogates=2))  # doctest: +SKIP
        [<SpikeTrain(array([ 100.,  300.,  450.,  800.]) * ms,
              [0.0 ms, 1000.0 ms])>,
         <SpikeTrain(array([ 200.,  350.,  700.,  800.]) * ms,
              [0.0 ms, 1000.0 ms])>]

    """
    if len(spiketrain) == 0:
        return [neo.SpikeTrain([] * spiketrain.units,
                               t_start=spiketrain.t_start,
                               t_stop=spiketrain.t_stop,
                               sampling_rate=spiketrain.sampling_rate)
                for _ in range(n_surrogates)]

    # A correct sorting is necessary, to calculate the ISIs
    spiketrain = spiketrain.copy()
    spiketrain.sort()
    isi0 = spiketrain[0] - spiketrain.t_start
    isis = np.hstack([isi0, isi(spiketrain)])

    # Round the isis to decimal position, if requested
    if decimals is not None:
        isis = isis.round(decimals)

    # Create list of surrogate spike trains by random ISI permutation
    sts = []
    for surrogate_id in range(n_surrogates):
        surr_times = np.cumsum(np.random.permutation(isis)) * \
            spiketrain.units + spiketrain.t_start
        sts.append(neo.SpikeTrain(
            surr_times, t_start=spiketrain.t_start,
            t_stop=spiketrain.t_stop,
            sampling_rate=spiketrain.sampling_rate))
    return sts


@deprecated_alias(n='n_surrogates')
def dither_spike_train(spiketrain, shift, n_surrogates=1, decimals=None,
                       edges=True):
    """
    Generates surrogates of a spike train by spike train shifting.

    The surrogates are obtained by shifting the whole spike train by a
    random amount of time (independent for each surrogate). Thus, ISIs and
    temporal correlations within the spike train are kept. For small shifts,
    the firing rate profile is also kept with reasonable accuracy.

    The surrogates retain the `spiketrain.t_start` and `spiketrain.t_stop`.
    Spikes moved beyond this range are lost or moved to the range's ends,
    depending on the parameter `edges`.

    Parameters
    ----------
    spiketrain : neo.SpikeTrain
        The spike train from which to generate the surrogates.
    shift : pq.Quantity
        Amount of shift. `spiketrain` is shifted by a random amount uniformly
        drawn from the range `(-shift, +shift)`.
    n_surrogates : int, optional
        Number of surrogates to be generated.
        Default: 1.
    decimals : int or None, optional
        Number of decimal points for every spike time in the surrogates.
        If None, machine precision is used.
        Default: None.
    edges : bool, optional
        For surrogate spikes falling outside the range `[spiketrain.t_start,
        spiketrain.t_stop)`, whether to drop them out (for `edges = True`) or
        set them to the range's closest end (for `edges = False`).
        Default: True.

    Returns
    -------
    list of neo.SpikeTrain
        Each surrogate spike train obtained independently from `spiketrain` by
        randomly dithering the whole spike train. The time range of the
        surrogate spike trains is the same as in `spiketrain`.

    Examples
    --------
    >>> import quantities as pq
    >>> import neo
    ...
    >>> st = neo.SpikeTrain([100, 250, 600, 800] * pq.ms, t_stop=1 * pq.s)
    >>> print(dither_spike_train(st, shift = 20*pq.ms))  # doctest: +SKIP
    [<SpikeTrain(array([  96.53801903,  248.57047376,  601.48865767,
     815.67209811]) * ms, [0.0 ms, 1000.0 ms])>]
    >>> print(dither_spike_train(st, shift = 20*pq.ms, n_surrogates=2))
    [<SpikeTrain(array([  92.89084054,  242.89084054,  592.89084054,
        792.89084054]) * ms, [0.0 ms, 1000.0 ms])>,
     <SpikeTrain(array([  84.61079043,  234.61079043,  584.61079043,
        784.61079043]) * ms, [0.0 ms, 1000.0 ms])>]
    >>> print(dither_spike_train(st, shift = 20 * pq.ms,
                                 decimals=0))  # doctest: +SKIP
    [<SpikeTrain(array([  82.,  232.,  582.,  782.]) * ms,
        [0.0 ms, 1000.0 ms])>]

    """
    # Transform spiketrain into a Quantity object (needed for matrix algebra)
    data = spiketrain.view(pq.Quantity)

    # Main: generate the surrogates by spike train shifting
    surr = data.reshape(
        (1, len(data))) + 2 * shift * np.random.random_sample(
            (n_surrogates, 1)) - shift

    # Round the surrogate data to decimal position, if requested
    if decimals is not None:
        surr = surr.round(decimals)

    if edges is False:
        # Move all spikes outside [spiketrain.t_start, spiketrain.t_stop] to
        # the range's ends
        surr = np.minimum(np.maximum(surr.simplified.magnitude,
                                     spiketrain.t_start.simplified.magnitude),
                          spiketrain.t_stop.simplified.magnitude) * pq.s
    else:
        # Leave out all spikes outside [spiketrain.t_start, spiketrain.t_stop]
        tstart, tstop = spiketrain.t_start.simplified.magnitude, \
            spiketrain.t_stop.simplified.magnitude
        surr = [np.sort(s[np.all([s >= tstart, s < tstop], axis=0)]) * pq.s
                for s in surr.simplified.magnitude]

    # Return the surrogates as SpikeTrains
    return [neo.SpikeTrain(s, t_start=spiketrain.t_start,
                           t_stop=spiketrain.t_stop,
                           sampling_rate=spiketrain.sampling_rate
                           ).rescale(spiketrain.units)
            for s in surr]


@deprecated_alias(binsize='bin_size', n='n_surrogates')
def jitter_spikes(spiketrain, bin_size, n_surrogates=1):
    """
    Generates surrogates of a spike train by spike jittering.

    The surrogates are obtained by defining adjacent time bins spanning the
    `spiketrain` range, and randomly re-positioning (independently for each
    surrogate) each spike in the time bin it falls into.

    The surrogates retain the `spiketrain.t_start` and `spiketrain.t_stop`.
    Note that within each time bin the surrogate spike trains are locally
    Poissonian (the inter-spike-intervals are exponentially distributed).

    Parameters
    ----------
    spiketrain : neo.SpikeTrain
        The spike train from which to generate the surrogates.
    bin_size : pq.Quantity
        Size of the time bins within which to randomize the spike times.
        Note: the last bin lasts until `spiketrain.t_stop` and might have
        width different from `bin_size`.
    n_surrogates : int, optional
        Number of surrogates to be generated.
        Default: 1.

    Returns
    -------
    list of neo.SpikeTrain
        Each surrogate spike train obtained independently from `spiketrain` by
        randomly replacing its spikes within bins of user-defined width. The
        time range of the surrogate spike trains is the same as in
        `spiketrain`.

    Examples
    --------
    >>> import quantities as pq
    >>> import neo
    ...
    >>> st = neo.SpikeTrain([80, 150, 320, 480] * pq.ms, t_stop=1 * pq.s)
    >>> print(jitter_spikes(st, bin_size=100 * pq.ms))  # doctest: +SKIP
    [<SpikeTrain(array([  98.82898293,  178.45805954,  346.93993867,
        461.34268507]) * ms, [0.0 ms, 1000.0 ms])>]
    >>> print(jitter_spikes(st, bin_size=100 * pq.ms, n_surrogates=2))
    [<SpikeTrain(array([  97.15720041,  199.06945744,  397.51928207,
        402.40065162]) * ms, [0.0 ms, 1000.0 ms])>,
     <SpikeTrain(array([  80.74513157,  173.69371317,  338.05860962,
        495.48869981]) * ms, [0.0 ms, 1000.0 ms])>]
    >>> print(jitter_spikes(st, bin_size=100 * pq.ms))  # doctest: +SKIP
    [<SpikeTrain(array([  4.55064897e-01,   1.31927046e+02,   3.57846265e+02,
         4.69370604e+02]) * ms, [0.0 ms, 1000.0 ms])>]

    """
    # Define standard time unit; all time Quantities are converted to
    # scalars after being rescaled to this unit, to use the power of numpy
    std_unit = bin_size.units

    # Compute bin edges for the jittering procedure
    # !: the last bin arrives until spiketrain.t_stop and might have
    # size != bin_size
    start_dl = spiketrain.t_start.rescale(std_unit).magnitude
    stop_dl = spiketrain.t_stop.rescale(std_unit).magnitude

    bin_edges = start_dl + np.arange(start_dl, stop_dl, bin_size.magnitude)
    bin_edges = np.hstack([bin_edges, stop_dl])

    # Create n surrogates with spikes randomly placed in the interval (0,1)
    surr_poiss01 = np.random.random_sample((n_surrogates, len(spiketrain)))

    # Compute the bin id of each spike
    bin_ids = np.array(
        (spiketrain.view(pq.Quantity) /
         bin_size).rescale(pq.dimensionless).magnitude, dtype=int)

    # Compute the size of each time bin (as a numpy array)
    bin_sizes_dl = np.diff(bin_edges)

    # For each spike compute its offset (the left end of the bin it falls
    # into) and the size of the bin it falls into
    offsets = start_dl + np.array([bin_edges[bin_id] for bin_id in bin_ids])
    dilats = np.array([bin_sizes_dl[bin_id] for bin_id in bin_ids])

    # Compute each surrogate by dilating and shifting each spike s in the
    # poisson 0-1 spike trains to dilat * s + offset. Attach time unit again
    surr = np.sort(surr_poiss01 * dilats + offsets, axis=1) * std_unit

    return [neo.SpikeTrain(s, t_start=spiketrain.t_start,
                           t_stop=spiketrain.t_stop,
                           sampling_rate=spiketrain.sampling_rate
                           ).rescale(spiketrain.units)
            for s in surr]


def bin_shuffling(
        spiketrain, max_displacement, bin_size=None, n_surrogates=1,
        sliding=False):
    """
    Bin shuffling surrogate generation.

    The function shuffles the entries of a binned spike train entries inside
    windows with a fixed maximal displacement. The windows are either exclusive
    or sliding.

    Parameters
    ----------
    spiketrain : conv.BinnedSpikeTrain or neo.SpikeTrain
        The binned spike train or a continuous time spike train
        to create surrogates of.
    max_displacement : int
        Number of bins that a single spike can be displaced.
    bin_size : pq.Quantity or None
        the bin size needs to be specified only if a not-binned spike train
        is passed to the method
    n_surrogates : int, optional
        Number of surrogates to create.
        Default: 1.
    sliding : bool, optional
        If True, the window is slided bin by bin
        (only implemented for binned spike trains).
        Default: False.

    Returns
    -------
    binned_surrogates : list of conv.BinnedSpikeTrain or list of neo.SpikeTrain
        Each entry of the list is a surrogate spike train either binned or in
        continuous time.
    """
    if isinstance(spiketrain, neo.SpikeTrain):
        if bin_size is None:
            raise ValueError(
                'If you want to create surrogates from neo.SpikeTrain objects,'
                'you need to specify the bin_size')
        if sliding:
            warnings.warn(
                'The sliding option is not implemented yet for bin shuffling'
                ' on continuos time spike trains. Results are given for'
                ' sliding=False.', UserWarning)
        return _continuous_time_bin_shuffling(
            spiketrain, max_displacement=max_displacement, bin_size=bin_size,
            n_surrogates=n_surrogates)

    displacement_window = 2 * max_displacement

    binned_spiketrain_bool = spiketrain.to_bool_array()[0]
    st_length = len(binned_spiketrain_bool)

    surrogate_spiketrains = []
    for surrogate_id in range(n_surrogates):
        surrogate_spiketrain = np.copy(binned_spiketrain_bool)
        if sliding:
            for window_position in range(st_length - displacement_window):
                # shuffling the binned spike train within the window
                np.random.shuffle(
                    surrogate_spiketrain[
                        window_position:
                        window_position + displacement_window])
        else:
            windows = st_length // displacement_window
            windows_remainder = st_length % displacement_window
            for window_position in range(windows):
                # shuffling the binned spike train within the window
                np.random.shuffle(
                    surrogate_spiketrain[
                        window_position * displacement_window:
                        (window_position + 1) * displacement_window])
            if windows_remainder != 0:
                np.random.shuffle(
                    surrogate_spiketrain[windows * displacement_window:])
        surrogate_spiketrain = surrogate_spiketrain.reshape((1, st_length))

        surrogate_spiketrains.append(
            conv.BinnedSpikeTrain(
                surrogate_spiketrain,
                bin_size=spiketrain.bin_size,
                t_start=spiketrain.t_start,
                t_stop=spiketrain.t_stop))
    return surrogate_spiketrains


def _continuous_time_bin_shuffling(spiketrain, max_displacement, bin_size,
                                   n_surrogates=1):
    """

    Parameters
    ----------
    spiketrain : neo.SpikeTrain
    max_displacement : int
        number of bins that a single spike can be displaced
    bin_size : pq.Quantity
    n_surrogates : int, optional
        Default : 1

    Returns
    -------
    list of neo.SpikeTrain
    """
    units = spiketrain.units
    bin_size = bin_size.rescale(units).item()
    t_start = spiketrain.t_start.item()
    t_stop = spiketrain.t_stop.item()
    spiketrain_shifted = spiketrain.magnitude - t_start
    displacement_window = 2 * max_displacement

    binned_duration = int((t_stop - t_start) // bin_size)

    bin_indices = (spiketrain_shifted // bin_size).astype(int)

    split_indices = np.searchsorted(
        bin_indices,
        np.arange(displacement_window, binned_duration, displacement_window))

    bin_indices = np.split(
        bin_indices,
        split_indices)

    surrogate_spiketrains = []
    for surrogate_id in range(n_surrogates):
        surrogate_bin_indices = np.empty(shape=len(bin_indices),
                                         dtype=np.ndarray)
        for i, bin_indices_slice in enumerate(bin_indices):
            window_start = i*displacement_window

            random_indices = np.random.permutation(displacement_window)
            surrogate_bin_indices[i] = \
                random_indices[bin_indices_slice - window_start] \
                + window_start

        surrogate_bin_indices = np.concatenate(surrogate_bin_indices)

        bin_remainders = bin_size * np.random.random(len(spiketrain))

        surrogate_spiketrain = \
            surrogate_bin_indices * bin_size + bin_remainders + t_start

        # ensure last and first spike being inside the boundaries
        surrogate_spiketrain = surrogate_spiketrain[
            np.all((surrogate_spiketrain > t_start,
                    surrogate_spiketrain < t_stop),
                   axis=0)]

        surrogate_spiketrain.sort()

        surrogate_spiketrain = neo.SpikeTrain(
            surrogate_spiketrain,
            units=units,
            t_start=t_start,
            t_stop=t_stop,
            copy=False,
        )

        surrogate_spiketrains.append(surrogate_spiketrain)
    return surrogate_spiketrains


class JointISI(object):
    r"""
    The class :class:`JointISI` is implemented for Joint-ISI dithering
    as a continuation of the ideas of [1]_ and [2]_.

    When creating a class instance, all necessary preprocessing steps are done
    to use :func:`JointISI.dithering` method.

    Parameters
    ----------
    spiketrain : neo.SpikeTrain
        Input spiketrain to create surrogates of.
    dither : pq.Quantity, optional
        This quantity describes the maximum displacement of a spike, when
        `method` is 'window'. It is also used for the uniform dithering for
        the spikes, which are outside the regime in the Joint-ISI
        histogram, where Joint-ISI dithering is applicable.
        Default: 15. * pq.ms.
    truncation_limit : pq.Quantity, optional
        The Joint-ISI distribution of :math:`(ISI_i, ISI_{i+1})` is defined
        within the range :math:`[0, \infty)`. Since this is computationally not
        feasible, the Joint-ISI distribution is truncated for high ISI.
        The Joint-ISI histogram is calculated for
        :math:`(ISI_i, ISI_{i+1})` from 0 to `truncation_limit`.
        Default: 100. * pq.ms.
    n_bins : int, optional
        The size of the joint-ISI-distribution will be
        `n_bins*n_bins/2`.
        Default: 100.
    sigma : pq.Quantity, optional
        The standard deviation of the Gaussian kernel, with which
        the data is convolved.
        Default: 2. * pq.ms.
    alternate : bool, optional
        If True, then all even spikes are dithered followed
        by all odd spikes. Otherwise, the spikes are dithered in ascending
        order from the first to the last spike.
        Default: True.
    use_sqrt : bool, optional
        If True, the joint-ISI histogram is preprocessed by
        applying a square root (following [1]).
        Default: False.
    method : {'fast', 'window'}, optional
        * 'fast': the spike can move in the whole range between the
            previous and subsequent spikes (computationally efficient).
        * 'window': the spike movement is limited to the parameter `dither`.

        Default: 'window'.
    cutoff : bool, optional
        If True, then the filtering of the Joint-ISI histogram is
        limited on the lower side by the minimal ISI.
        This can be necessary, if in the data there is a certain refractory
        period, which will be destroyed by the convolution with the
        2d-Gaussian function.
        Default: True.
    refractory_period : pq.Quantity, optional
        Defines the refractory period of the dithered `spiketrain` unless
        the smallest ISI of the `spiketrain` is lower than this value.
        Default: 4. * pq.ms.
    isi_dithering : bool, optional
        If True, the Joint-ISI distribution is evaluated as the outer product
        of the ISI-distribution with itself. Thus, all serial correlations are
        destroyed.
        Default: False.

    References
    ----------
    .. [1] Gerstein, G. L. (2004). Searching for significance in
       spatio-temporal firing patterns. Acta Neurobiol. Exp., 64:203–207.
    .. [2] Louis, S., Gerstein, G. L., Gruen, S., and Diesmann, M. (2010).
       Surrogate spike train generation through dithering in operational time.
       Front. Comput. Neurosci., 4(127).
    """

    # The min number of spikes, required for dithering.
    # Otherwise, the original spiketrain is copied N times.
    MIN_SPIKES = 3

    @deprecated_alias(num_bins='n_bins', refr_period='refractory_period')
    def __init__(self,
                 spiketrain,
                 dither=15. * pq.ms,
                 truncation_limit=100. * pq.ms,
                 n_bins=100,
                 sigma=2. * pq.ms,
                 alternate=True,
                 use_sqrt=False,
                 method='window',
                 cutoff=True,
                 refractory_period=4. * pq.ms,
                 isi_dithering=False):

        if not isinstance(spiketrain, neo.SpikeTrain):
            raise TypeError('spiketrain must be of type neo.SpikeTrain')

        # A correct sorting is necessary to calculate the ISIs
        spiketrain = spiketrain.copy()
        spiketrain.sort()
        self.spiketrain = spiketrain
        self.truncation_limit = self._get_magnitude(truncation_limit)
        self.n_bins = n_bins

        self.dither = self._get_magnitude(dither)

        self.sigma = self._get_magnitude(sigma)
        self.alternate = alternate

        if method not in ('fast', 'window'):
            raise ValueError("The method can either be 'fast' or 'window', "
                             "but not '{}'".format(method))
        self.method = method

        refractory_period = self._get_magnitude(refractory_period)
        if not self._too_less_spikes:
            minimal_isi = np.min(self.isi)
            refractory_period = min(refractory_period, minimal_isi)
        self.refractory_period = refractory_period

        self.cutoff = cutoff
        self.use_sqrt = use_sqrt
        self._jisih_cumulatives = None

        self._max_change_index = self._isi_to_index(self.dither)
        self._max_change_isi = self._index_to_isi(self._max_change_index)

        self.isi_dithering = isi_dithering

    @property
    def refr_period(self):
        warnings.warn("'.refr_period' is deprecated; use '.refractory_period'",
                      DeprecationWarning)
        return self.refractory_period

    @property
    def num_bins(self):
        warnings.warn("'.num_bins' is deprecated; use '.n_bins'",
                      DeprecationWarning)
        return self.n_bins

    def _get_magnitude(self, quantity):
        """
        Parameters
        ----------
        quantity : pq.Quantity or float

        Returns
        -------
        magnitude : float
            The magnitude of `quantity`, rescaled to the units of the input
            :attr:`spiketrain`.
        """
        if isinstance(quantity, pq.Quantity):
            return quantity.rescale(self._unit).magnitude
        return quantity

    @property
    def _too_less_spikes(self):
        """
        This is a check if the :attr:`spiketrain` has enough spikes to evaluate
        the joint-ISI histogram.

        Returns
        -------
        bool
            If True, the spike train is so sparse, that this algorithm can't be
            applied properly. Than in dithering() copies of the spiketrains are
            returned.
        """
        return len(self.spiketrain) < self.MIN_SPIKES

    @property
    def _unit(self):
        """
        The unit of the spiketrain. Thus, the unit of the output surrogates.
        """
        return self.spiketrain.units

    @property
    def isi(self):
        """
        The inter-spike intervals of the spiketrain.

        Returns
        -------
        np.ndarray or None
            An array of inter-spike intervals of the `spiketrain`.
            None, if not enough spikes in the `spiketrain`.
        """
        if self._too_less_spikes:
            return None
        return isi(self.spiketrain.magnitude)

    @property
    def bin_width(self):
        return self.truncation_limit / self.n_bins

    def _isi_to_index(self, inter_spike_interval):
        """
        A function that gives for each ISI the corresponding index in the
        Joint-ISI distribution.

        Parameters
        ----------
        inter_spike_interval : np.ndarray or float
            An array of ISIs or a single ISI.

        Returns
        -------
        indices : np.ndarray or int
            The corresponding indices/index for each ISI. When the input is an
            array, also the output is.
        """
        return np.floor(inter_spike_interval / self.bin_width).astype(int)

    def _index_to_isi(self, isi_index):
        """
        Maps `isi_index` back to the original ISI.

        Parameters
        ----------
        isi_index : np.ndarray or int
            The index of ISI.

        Returns
        -------
        np.ndarray or float
            The corresponding ISI(s) for each indices/index. When the input is
            an array, also the output is.
        """
        return (isi_index + 0.5) * self.bin_width

    def joint_isi_histogram(self):
        """
        Calculates a 2D histogram of :math:`(ISI_i, ISI_{i+1})` and applies
        square root or gaussian filtering if necessary.

        Returns
        -------
        joint_isi_histogram : np.ndarray or None
            A np.ndarray with shape `n_bins` x `n_bins` containing the
            joint-ISI histogram.
            None, if not enough spikes in the `spiketrain`.
        """
        if self._too_less_spikes:
            return None
        isis = self.isi
        if not self.isi_dithering:
            joint_isi_histogram = np.histogram2d(
                isis[:-1], isis[1:],
                bins=[self.n_bins, self.n_bins],
                range=[[0., self.truncation_limit],
                       [0., self.truncation_limit]])[0]
        else:
            isi_histogram = np.histogram(
                isis,
                bins=self.n_bins,
                range=[0., self.truncation_limit])[0]
            joint_isi_histogram = np.outer(isi_histogram, isi_histogram)

        if self.use_sqrt:
            joint_isi_histogram = np.sqrt(joint_isi_histogram)

        if self.sigma:
            if self.cutoff:
                start_index = self._isi_to_index(self.refractory_period)
                joint_isi_histogram[
                    start_index:, start_index:] = gaussian_filter(
                        joint_isi_histogram[start_index:, start_index:],
                        sigma=self.sigma / self.bin_width)
                joint_isi_histogram[:start_index, :] = 0
                joint_isi_histogram[:, :start_index] = 0
            else:
                joint_isi_histogram = gaussian_filter(
                    joint_isi_histogram, sigma=self.sigma / self.bin_width)
        return joint_isi_histogram

    @staticmethod
    def _normalize_cumulative_distribution(array):
        """
        This function normalizes the cut-off of a cumulative distribution
        function so that the first element is again zero and the last element
        is one.

        Parameters
        ----------
        array : np.ndarray
            A monotonously increasing array as a part of an unnormalized
            cumulative distribution function.

        Returns
        -------
        np.ndarray
            Monotonously increasing array from 0 to 1.
            If `array` does not contain all equal elements, a only-zeros array
            is returned.
        """
        if array[-1] - array[0] > 0.:
            return (array - array[0]) / (array[-1] - array[0])
        return np.zeros_like(array)

    def dithering(self, n_surrogates=1):
        """
        Implementation of Joint-ISI-dithering for spike trains that pass the
        threshold of the dense rate. If not, a uniform dithered spike train is
        given back.

        Parameters
        ----------
        n_surrogates : int
            The number of dithered spiketrains to be returned.
            Default: 1.

        Returns
        ----------
        dithered_sts : list of neo.SpikeTrain
            Spike trains, that are dithered versions of the given
            :attr:`spiketrain`.
        """
        if self._too_less_spikes:
            return [self.spiketrain] * n_surrogates

        # Checks, whether the preprocessing is already done.
        if self._jisih_cumulatives is None:
            self._determine_cumulative_functions()

        dithered_sts = []
        isi_to_dither = self.isi
        for _ in range(n_surrogates):
            dithered_isi = self._get_dithered_isi(isi_to_dither)

            dithered_st = self.spiketrain[0].magnitude + \
                np.r_[0., np.cumsum(dithered_isi)]
            sampling_rate = self.spiketrain.sampling_rate

            # Due to rounding errors, the last spike may be above t_stop.
            # If the case, this is set to t_stop.
            if dithered_st[-1] > self.spiketrain.t_stop:
                dithered_st[-1] = self.spiketrain.t_stop

            dithered_st = neo.SpikeTrain(dithered_st * self._unit,
                                         t_start=self.spiketrain.t_start,
                                         t_stop=self.spiketrain.t_stop,
                                         sampling_rate=sampling_rate)
            dithered_sts.append(dithered_st)
        return dithered_sts

    def _determine_cumulative_functions(self):
        rotated_jisih = np.rot90(self.joint_isi_histogram())

        if self.method == 'fast':
            self._jisih_cumulatives = []
            for double_index in range(self.n_bins):
                # Taking anti-diagonals of the original joint-ISI histogram
                diagonal = np.diagonal(
                    rotated_jisih, offset=-self.n_bins + double_index + 1)
                jisih_cum = self._normalize_cumulative_distribution(
                    np.r_[0., np.cumsum(diagonal)])
                self._jisih_cumulatives.append(jisih_cum)
            self._jisih_cumulatives = np.array(
                self._jisih_cumulatives, dtype=object)
        else:
            self._jisih_cumulatives = self._window_cumulatives(rotated_jisih)

    def _window_cumulatives(self, rotated_jisih):
        jisih_diag_cums = self._window_diagonal_cumulatives(rotated_jisih)
        jisih_cumulatives = np.zeros(
            (self.n_bins, self.n_bins,
             2 * self._max_change_index + 1))
        for curr_isi_id in range(self.n_bins):
            for next_isi_id in range(self.n_bins - curr_isi_id):
                double_index = next_isi_id + curr_isi_id
                cum_slice = jisih_diag_cums[
                    double_index,
                    curr_isi_id: curr_isi_id + 2 * self._max_change_index + 1]

                normalized_cum = self._normalize_cumulative_distribution(
                    cum_slice)
                jisih_cumulatives[curr_isi_id][next_isi_id] = normalized_cum
        return jisih_cumulatives

    def _window_diagonal_cumulatives(self, rotated_jisih):
        # An element of the first axis is defined as the sum of indices
        # for previous and subsequent ISI.

        jisih_diag_cums = np.zeros((self.n_bins,
                                    self.n_bins
                                    + 2 * self._max_change_index))

        # double_index corresponds to the sum of the indices for the previous
        # and the subsequent ISI.
        for double_index in range(self.n_bins):
            anti_diagonal = np.diagonal(
                rotated_jisih, - self.n_bins + double_index + 1)

            right_padding = jisih_diag_cums.shape[1] - \
                len(anti_diagonal) - self._max_change_index

            cumulated_diagonal = np.cumsum(anti_diagonal)

            padded_cumulated_diagonal = np.pad(
                cumulated_diagonal,
                pad_width=(self._max_change_index, right_padding),
                mode='constant',
                constant_values=(0., cumulated_diagonal[-1]))

            jisih_diag_cums[double_index] = padded_cumulated_diagonal

        return jisih_diag_cums

    def _get_dithered_isi(self, isi_to_dither):
        dithered_isi = np.copy(isi_to_dither)
        # if alternate is true, a sampling_rhythm of 2 means that we have two
        # partitions of spikes, the "odd" and the "even" spikes and first
        # dither the "even" ones and then the "odd" ones.
        # if alternate is false, we just go dither from the first to the last
        # spike, which corresponds to a sampling_rhythm of 1.
        sampling_rhythm = self.alternate + 1
        number_of_isis = len(dithered_isi)

        for start in range(sampling_rhythm):
            dithered_isi_indices = self._isi_to_index(dithered_isi)
            for i in range(start, number_of_isis - 1,
                           sampling_rhythm):
                step = self._get_dithering_step(
                    dithered_isi,
                    dithered_isi_indices,
                    i)
                dithered_isi[i] += step
                dithered_isi[i + 1] -= step

        return dithered_isi

    def _get_dithering_step(self,
                            dithered_isi,
                            dithered_isi_indices,
                            i):
        curr_isi_id = dithered_isi_indices[i]
        next_isi_id = dithered_isi_indices[i + 1]
        double_index = curr_isi_id + next_isi_id
        if double_index < self.n_bins:
            if self.method == 'fast':
                cum_dist_func = self._jisih_cumulatives[
                    double_index]
                compare_isi = self._index_to_isi(curr_isi_id + 1)
            else:
                cum_dist_func = self._jisih_cumulatives[
                    curr_isi_id][next_isi_id]
                compare_isi = self._max_change_isi

            if cum_dist_func[-1] > 0.:
                # when the method is 'fast', new_isi_id is where the current
                # ISI id should go to.
                new_isi_id = np.searchsorted(cum_dist_func, random.random())
                step = self._index_to_isi(new_isi_id)\
                    - compare_isi
                return step

        return self._uniform_dither_not_jisi_movable_spikes(
            dithered_isi[i],
            dithered_isi[i + 1])

    def _uniform_dither_not_jisi_movable_spikes(self,
                                                curr_isi,
                                                next_isi):
        left_dither = min(curr_isi - self.refractory_period, self.dither)
        right_dither = min(next_isi - self.refractory_period, self.dither)
        step = random.random() * (right_dither + left_dither) - left_dither
        return step


def trial_shifting(spiketrains, dither, n_surrogates=1):
    """
    Generates surrogates of a spike train by trial shifting.

    It shifts by a random uniform amount independently different trials,
    which are the elements of a list of spiketrains.

    The shifting is done independently for each surrogate.

    Parameters
    ----------
    spiketrains : list of neo.SpikeTrain
        A list of spike trains of the same neuron
        where each element corresponds to one trial.
    dither : pq.Quantity
        Amount of dithering.
    n_surrogates : int, optional
        Number of surrogates to be generated.
        Default: 1.

    Returns
    -------
    surrogate_spiketrains : list of list of neo.SpikeTrain
        Each surrogate spike train obtained independently from `spiketrain` by
        randomly dithering its spikes. The range of the surrogate spike trains
        is the same as of `spiketrain`.
    """
    dither = dither.simplified.magnitude

    units = spiketrains[0].units
    t_starts = [single_trial_st.t_start.simplified.magnitude
                for single_trial_st in spiketrains]
    t_stops = [single_trial_st.t_stop.simplified.magnitude
               for single_trial_st in spiketrains]
    sampling_rates = [single_trial_st.sampling_rate
                      for single_trial_st in spiketrains]
    spiketrains = [single_trial_st.simplified.magnitude
                   for single_trial_st in spiketrains]

    surrogate_spiketrains = \
        _trial_shifting(spiketrains, dither, t_starts, t_stops,
                        n_surrogates)

    surrogate_spiketrains = \
        [[neo.SpikeTrain(
            surrogate_spiketrain[trial_id] * pq.s,
            t_start=t_starts[trial_id] * pq.s,
            t_stop=t_stops[trial_id] * pq.s,
            units=units,
            sampling_rate=sampling_rates[trial_id])
          for trial_id in range(len(surrogate_spiketrain))]
         for surrogate_spiketrain in surrogate_spiketrains]

    return surrogate_spiketrains


def _trial_shifting(spiketrains, dither, t_starts, t_stops, n_surrogates):
    """
    Inner nucleus of the trial shuffling procedure.
    """
    surrogate_spiketrains = []
    for surrogate_id in range(n_surrogates):
        copied_spiketrain = copy.deepcopy(spiketrains)
        surrogate_spiketrain = []
        # looping over all trials
        for trial_id, single_trial_st in enumerate(copied_spiketrain):
            single_trial_st += dither * (2 * random.random() - 1)
            single_trial_st = np.remainder(
                single_trial_st - t_starts[trial_id],
                t_stops[trial_id] - t_starts[trial_id]
            ) + t_starts[trial_id]
            single_trial_st.sort()

            surrogate_spiketrain.append(single_trial_st)

        surrogate_spiketrains.append(surrogate_spiketrain)
    return surrogate_spiketrains


def _trial_shifting_of_concatenated_spiketrain(
        spiketrain, dither, trial_length, trial_separation, n_surrogates=1):
    """
    Generates surrogates of a spike train by trial shifting.

    It shifts by a random uniform amount independently different trials,
    individuated by the `trial_length` and the possible buffering period
    `trial_separation` present in between trials.

    The shifting is done independently for each surrogate.

    Parameters
    ----------
    spiketrain : neo.SpikeTrain
        A single spike train, where the trials are concatenated.
    dither : pq.Quantity
        Amount of dithering.
    trial_length : pq.Quantity
        The length of the single-trial spiketrain.
    trial_separation : pq.Quantity
        Buffering in between trials in the concatenation of the spiketrain.
    n_surrogates : int, optional
        Number of surrogates to be generated.
        Default: 1.

    Returns
    -------
    surrogate_spiketrains : list of neo.SpikeTrain
        Each surrogate spike train obtained independently from `spiketrain` by
        randomly dithering its spikes. The range of the surrogate spike trains
        is the same as of `spiketrain`.
    """
    units = spiketrain.units
    t_start = spiketrain.t_start.simplified.magnitude
    t_stop = spiketrain.t_stop.simplified.magnitude
    trial_length = trial_length.simplified.magnitude
    trial_separation = trial_separation.simplified.magnitude
    dither = dither.simplified.magnitude
    n_trials = int((t_stop - t_start) // (trial_length + trial_separation))
    t_starts = t_start + \
        np.arange(n_trials) * (trial_length + trial_separation)
    t_stops = t_starts + trial_length
    spiketrains = spiketrain.simplified.magnitude
    spiketrains = [spiketrains[(spiketrains >= t_starts[trial_id]) &
                               (spiketrains <= t_stops[trial_id])]
                   for trial_id in range(n_trials)]

    surrogate_spiketrains = _trial_shifting(
        spiketrains, dither, t_starts, t_stops, n_surrogates)

    surrogate_spiketrains = [neo.SpikeTrain(
        np.hstack(surrogate_spiketrain) * pq.s,
        t_start=t_start * pq.s,
        t_stop=t_stop * pq.s,
        units=units,
        sampling_rate=spiketrain.sampling_rate)
        for surrogate_spiketrain in surrogate_spiketrains]
    return surrogate_spiketrains


@deprecated_alias(n='n_surrogates', surr_method='method')
def surrogates(
        spiketrain, n_surrogates=1, method='dither_spike_train',
        dt=None, **kwargs):
    """
    Generates surrogates of a `spiketrain` by a desired generation
    method.

    This routine is a wrapper for the other surrogate generators in the
    module.

    The surrogates retain the `spiketrain.t_start` and `spiketrain.t_stop` of
    the original `spiketrain`.


    Parameters
    ----------
    spiketrain : neo.SpikeTrain or list of neo.SpikeTrain
        The spike train from which to generate the surrogates.
        The only method that accepts a list of spike trains instead of a single
        spike train to generate the surrogates from is 'trial_shifting'.
    n_surrogates : int, optional
        Number of surrogates to be generated.
        Default: 1.
    method : str, optional
        The method to use to generate surrogate spike trains. Can be one of:

        * 'dither_spike_train': see `surrogates.dither_spike_train()`
            [`dt` needed]
        * 'dither_spikes': see `surrogates.dither_spikes()` [`dt` needed]
        * 'jitter_spikes': see `surrogates.jitter_spikes()` [`dt` needed]
        * 'randomise_spikes': see `surrogates.randomise_spikes()`
        * 'shuffle_isis': see `surrogates.shuffle_isis()`
        * 'joint_isi_dithering': see `surrogates.joint_isi_dithering()`
            [`dt` needed]
        * 'trial_shifting': see `surrogates.trial_shifting` [`dt` needed]
            If used on a neo.SpikeTrain, specify the key-word argument
            `trial_length` and `trial_separation` of type pq.Quantity.
            Else, `spiketrain` has to be a list of neo.SpikeTrain.
        * 'bin_shuffling': see `surrogates.bin_shuffling()` [`dt` needed]
            If used in this module, specify the key-word argument `bin_size`
            of type pq.Quantity.

        Default: 'dither_spike_train'
    dt : pq.Quantity, optional
        For methods shifting spike times or spike trains randomly around
        their original time
        (`dither_spikes`, `dither_spike_train`) or replacing them randomly
        within a certain window (`jitter_spikes`), dt represents the size of
        that shift / window. For other methods, dt is ignored.
        Default: None.
    kwargs
        Keyword arguments passed to the chosen surrogate method.

    Returns
    -------
    list of neo.SpikeTrain
        Each surrogate spike train obtained independently from `spiketrain`
        according to chosen surrogate type. The time range of the surrogate
        spike trains is the same as in `spiketrain`.

    Raises
    ------
    TypeError
        If `spiketrain` is not either a `neo.SpikeTrain` object or a list of
        `neo.SpikeTrain`.

    ValueError
        If `method` is not one of the surrogate methods defined in this module.

        If `dt` is None and `method` is not 'randomise_spikes' nor
        'shuffle_isis'.
    """

    if isinstance(spiketrain, list):
        if not isinstance(spiketrain[0], neo.SpikeTrain):
            raise TypeError('spiketrain must be an instance neo.SpikeTrain or'
                            ' a list of neo.SpikeTrain')
    elif not isinstance(spiketrain, neo.SpikeTrain):
        raise TypeError('spiketrain must be an instance neo.SpikeTrain or'
                        ' a list of neo.SpikeTrain')

    # Define the surrogate function to use, depending on the specified method
    surrogate_types = {
        'dither_spike_train': dither_spike_train,
        'dither_spikes': dither_spikes,
        'dither_spikes_with_refractory_period': dither_spikes,
        'jitter_spikes': jitter_spikes,
        'randomise_spikes': randomise_spikes,
        'shuffle_isis': shuffle_isis,
        'bin_shuffling': bin_shuffling,
        'trial_shifting': trial_shifting,
        'joint_isi_dithering': lambda n: JointISI(
            spiketrain, **kwargs).dithering(n),
        'isi_dithering': lambda n: JointISI(
            spiketrain, isi_dithering=True, **kwargs).dithering(n)
    }

    if method not in surrogate_types.keys():
        raise ValueError("Specified surrogate method ('{}') "
                         "is not valid".format(method))
    method = surrogate_types[method]

    if dt is None and method not in (randomise_spikes, shuffle_isis):
        raise ValueError(f"'{method.__name__}' method requires 'dt' parameter "
                         f"to be set")

    if method in (dither_spike_train, dither_spikes):
        return method(
            spiketrain, dt, n_surrogates=n_surrogates, **kwargs)
    if method in (randomise_spikes, shuffle_isis):
        return method(spiketrain, n_surrogates=n_surrogates, **kwargs)
    if method is jitter_spikes:
        return method(spiketrain, dt, n_surrogates=n_surrogates)
    if method is trial_shifting:
        if isinstance(spiketrain, list):
            return method(
                spiketrain, dither=dt, n_surrogates=n_surrogates)
        return _trial_shifting_of_concatenated_spiketrain(
            spiketrain, dither=dt, n_surrogates=n_surrogates, **kwargs)
    if method is bin_shuffling:
<<<<<<< HEAD
        binned_spiketrain = conv.BinnedSpikeTrain(
            spiketrain, bin_size=kwargs['bin_size'])
        bin_grid = binned_spiketrain.bin_centers.simplified.magnitude
        max_displacement = int(
            dt.simplified.magnitude / kwargs['bin_size'].simplified.magnitude)
        binned_surrogates = method(
            binned_spiketrain, max_displacement, n_surrogates=n_surrogates)
        surrogate_spiketrains = [neo.SpikeTrain(
            bin_grid[binned_surrogate.to_bool_array()[0]] * pq.s,
            t_start=spiketrain.t_start,
            t_stop=spiketrain.t_stop,
            units=spiketrain.units)
            for binned_surrogate in binned_surrogates]
        return surrogate_spiketrains
=======
        max_displacement = int(
            dt.simplified.magnitude / kwargs['bin_size'].simplified.magnitude)
        return method(
            spiketrain, max_displacement=max_displacement,
            bin_size=kwargs['bin_size'], n_surrogates=n_surrogates)
>>>>>>> f56a62a6
    # surr_method is 'joint_isi_dithering' or isi_dithering:
    return method(n_surrogates)<|MERGE_RESOLUTION|>--- conflicted
+++ resolved
@@ -1474,27 +1474,10 @@
         return _trial_shifting_of_concatenated_spiketrain(
             spiketrain, dither=dt, n_surrogates=n_surrogates, **kwargs)
     if method is bin_shuffling:
-<<<<<<< HEAD
-        binned_spiketrain = conv.BinnedSpikeTrain(
-            spiketrain, bin_size=kwargs['bin_size'])
-        bin_grid = binned_spiketrain.bin_centers.simplified.magnitude
-        max_displacement = int(
-            dt.simplified.magnitude / kwargs['bin_size'].simplified.magnitude)
-        binned_surrogates = method(
-            binned_spiketrain, max_displacement, n_surrogates=n_surrogates)
-        surrogate_spiketrains = [neo.SpikeTrain(
-            bin_grid[binned_surrogate.to_bool_array()[0]] * pq.s,
-            t_start=spiketrain.t_start,
-            t_stop=spiketrain.t_stop,
-            units=spiketrain.units)
-            for binned_surrogate in binned_surrogates]
-        return surrogate_spiketrains
-=======
         max_displacement = int(
             dt.simplified.magnitude / kwargs['bin_size'].simplified.magnitude)
         return method(
             spiketrain, max_displacement=max_displacement,
             bin_size=kwargs['bin_size'], n_surrogates=n_surrogates)
->>>>>>> f56a62a6
     # surr_method is 'joint_isi_dithering' or isi_dithering:
     return method(n_surrogates)