#########################################
# Editor temporary/working/backup files #
.#*
[#]*#
*~
*$
*.bak
.coverage
*.kdev4
*.komodoproject
.mr.developer.cfg
nosetests.xml
*.orig
.project
.pydevproject
.settings
*.tmp*
.idea/
venv/
env/
.pytest_cache/
<<<<<<< HEAD
**/*/__pycache__/
=======
**/*/__pycache__
>>>>>>> f20f071d

# Compiled source #
###################
*.a
*.com
*.class
*.dll
*.exe
*.mo
*.o
*.py[ocd]
*.so

# Python files #
################
# setup.py working directory
build
# other build directories
bin
parts
var
lib
lib64
# sphinx build directory
doc/_build
doc/reference/toctree/*
*.h5
# setup.py dist directory
dist
sdist
# Egg metadata
*.egg-info
*.egg
*.EGG
*.EGG-INFO
eggs
develop-eggs
# tox testing tool
.tox
# Packages
.installed.cfg
pip-log.txt
# coverage
cover

# OS generated files #
######################
.directory
.gdb_history
.DS_Store
ehthumbs.db
Icon?
Thumbs.db

# Things specific to this project #
###################################
# ignored folder for fast prototyping
ignored/

.ipynb_checkpoints/

# data
*.nix

# neo logs
**/logs<|MERGE_RESOLUTION|>--- conflicted
+++ resolved
@@ -19,11 +19,7 @@
 venv/
 env/
 .pytest_cache/
-<<<<<<< HEAD
-**/*/__pycache__/
-=======
 **/*/__pycache__
->>>>>>> f20f071d
 
 # Compiled source #
 ###################
