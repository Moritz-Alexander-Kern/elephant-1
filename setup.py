--- conflicted
+++ resolved
@@ -53,24 +53,6 @@
             '-Weffc++', '-Wunused-result', '-Werror',
             '-fopenmp', '-std=gnu++17'])
 
-<<<<<<< HEAD
-setup(
-    name="elephant",
-    version=version,
-    packages=['elephant', 'elephant.test'],
-    include_package_data=True,
-    ext_modules=[fim_module],
-    install_requires=install_requires,
-    extras_require=extras_require,
-    author="Elephant authors and contributors",
-    author_email="contact@python-elephant.org",
-    description="Elephant is a package for analysis of electrophysiology data in Python",
-    long_description=long_description,
-    license="BSD",
-    url='http://python-elephant.org',
-    python_requires=">=3.7",
-    classifiers=[
-=======
 setup_kwargs = {
     "name": "elephant",
     "version": version,
@@ -92,7 +74,6 @@
         },
     "python_requires": ">=3.7",
     "classifiers": [
->>>>>>> 88862155
         'Development Status :: 5 - Production/Stable',
         'Intended Audience :: Science/Research',
         'License :: OSI Approved :: BSD License',
